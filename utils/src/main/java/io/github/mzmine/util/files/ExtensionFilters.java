/*
 * Copyright (c) 2004-2024 The MZmine Development Team
 *
 * Permission is hereby granted, free of charge, to any person
 * obtaining a copy of this software and associated documentation
 * files (the "Software"), to deal in the Software without
 * restriction, including without limitation the rights to use,
 * copy, modify, merge, publish, distribute, sublicense, and/or sell
 * copies of the Software, and to permit persons to whom the
 * Software is furnished to do so, subject to the following
 * conditions:
 *
 * The above copyright notice and this permission notice shall be
 * included in all copies or substantial portions of the Software.
 *
 * THE SOFTWARE IS PROVIDED "AS IS", WITHOUT WARRANTY OF ANY KIND,
 * EXPRESS OR IMPLIED, INCLUDING BUT NOT LIMITED TO THE WARRANTIES
 * OF MERCHANTABILITY, FITNESS FOR A PARTICULAR PURPOSE AND
 * NONINFRINGEMENT. IN NO EVENT SHALL THE AUTHORS OR COPYRIGHT
 * HOLDERS BE LIABLE FOR ANY CLAIM, DAMAGES OR OTHER LIABILITY,
 * WHETHER IN AN ACTION OF CONTRACT, TORT OR OTHERWISE, ARISING
 * FROM, OUT OF OR IN CONNECTION WITH THE SOFTWARE OR THE USE OR
 * OTHER DEALINGS IN THE SOFTWARE.
 */

package io.github.mzmine.util.files;

import java.util.List;
import javafx.stage.FileChooser.ExtensionFilter;

public class ExtensionFilters {

  /**
   * mzmine specific
   */
  public static final ExtensionFilter MZ_USER = new ExtensionFilter("mzmine user", "*.mzuser");
  public static final ExtensionFilter MZ_CONFIG = new ExtensionFilter("mzmine config",
      "*.mzconfig");
  public static final ExtensionFilter MZ_BATCH = new ExtensionFilter("mzmine batch", "*.mzbatch");
  public static final ExtensionFilter MZ_WIZARD = new ExtensionFilter("mzmine mzwizard",
      "*.mzmwizard");
<<<<<<< HEAD

  /**
   * PyTorch DJL specific
   */
  public static final ExtensionFilter PT = new ExtensionFilter("PyTorch script", "*.pt");
=======
>>>>>>> f1e150dc

  /*
   * CSV and TSV import export
   */
  public static final ExtensionFilter CSV = new ExtensionFilter("comma-separated data", "*.csv");
  public static final ExtensionFilter TSV = new ExtensionFilter("tab-separated data", "*.tsv");
  public static final ExtensionFilter TXT = new ExtensionFilter("text file", "*.txt");
  public static final ExtensionFilter ALL_FILES = new ExtensionFilter("All files", "*.*");
  public static final ExtensionFilter CSV_OR_TSV = new ExtensionFilter("CSV or TSV data", "*.csv",
      "*.tsv");

  /**
   * Executables
   */
  public static final ExtensionFilter EXE = new ExtensionFilter("Executable", "*.exe");

  // LISTS
  public static final List<ExtensionFilter> CSV_TSV_IMPORT = List.of(CSV_OR_TSV, CSV, TSV,
      ALL_FILES);
  public static final List<ExtensionFilter> CSV_TSV_EXPORT = List.of(CSV, TSV);

  // general json format
  public static final ExtensionFilter JSON = new ExtensionFilter("json files", "*.json");
  /*
   * Spectral library formats
   */
  public static final ExtensionFilter JSON_LIBRARY = new ExtensionFilter(
      "json libraries from MoNA, GNPS, MZmine", "*.json");
  public static final ExtensionFilter MSP = new ExtensionFilter("msp mass spectra format (NIST)",
      "*.msp");
  public static final ExtensionFilter MGF = new ExtensionFilter("mgf mass spectra format", "*.mgf");
  public static final ExtensionFilter JDCAMX = new ExtensionFilter("JCAM-DX files", "*.jdx");

  /**
   * MASS SPEC formats
   */
  public static final ExtensionFilter MZML = new ExtensionFilter("mzML MS data", "*.mzML",
      "*.mzml");
  public static final ExtensionFilter MZXML = new ExtensionFilter("mzXML MS data", "*.mzXML",
      "*.mzxml");
  public static final ExtensionFilter IMZML = new ExtensionFilter("imzML MS imaging data",
      "*.imzML", "*.imzml");
  public static final ExtensionFilter BRUKER_D = new ExtensionFilter("Bruker .d files", "*.d",
      ".tsf", "*.tdf");
  public static final ExtensionFilter AGILENT_D = new ExtensionFilter("Agilent .d files", "*.d");
  public static final ExtensionFilter THERMO_RAW = new ExtensionFilter("Thermo RAW files", "*.raw",
      "*.RAW");
<<<<<<< HEAD
  //  private static final ExtensionFilter WATERS_RAW = new ExtensionFilter("Waters RAW folders",
//      "*.raw", "*.RAW");
  private static final ExtensionFilter MZDATA = new ExtensionFilter("mzData MS data", "*.mzData",
=======
  public static final ExtensionFilter WATERS_RAW = new ExtensionFilter("Waters RAW folders",
      "*.raw", "*.RAW");
  public static final ExtensionFilter MZDATA = new ExtensionFilter("mzData MS data", "*.mzData",
>>>>>>> f1e150dc
      "*.mzdata");
  //  public static final ExtensionFilter AIRD = new ExtensionFilter("aird MS data", "*.aird",
//      "*.Aird", "*.AIRD");
  public static final ExtensionFilter NETCDF = new ExtensionFilter("netCDF", "*.cdf", "*.CDF",
      "*.netcdf", "*.NETCDF", "*.nc", "*.NC");
  public static final ExtensionFilter MZML_ZIP_GZIP = new ExtensionFilter("zip", "*.zip", "*.gz");
  public static final ExtensionFilter WIFF = new ExtensionFilter("wiff", "*.wiff");
  public static final ExtensionFilter WIFF2 = new ExtensionFilter("wiff2", "*.wiff2");
  public static final ExtensionFilter ALL_MS_DATA_FILTER = new ExtensionFilter("MS data", "*.mzML",
      "*.mzml", "*.mzXML", "*.mzxml", "*.imzML", "*.imzml", "*.d", "*.tdf", "*.tsf", "*.raw",
      "*.RAW", "*.mzData", "*.netcdf", "*.mzdata", /*"*.aird",*/ "*.wiff", "*.wiff2");
  public static final List<ExtensionFilter> MS_RAW_DATA = List.of( //
      ALL_MS_DATA_FILTER, //
      MZML, //
      MZXML, //
      IMZML, //
      BRUKER_D, //
      THERMO_RAW, //
      WATERS_RAW, //
      MZDATA, //
//      AIRD, //
      NETCDF, //
      MZML_ZIP_GZIP, //
      WIFF, //
      WIFF2, //
      ALL_FILES);
  private static final ExtensionFilter ALL_SPECTRAL_LIBRARY_FILTER = new ExtensionFilter(
      "All spectral libraries", "*.json", "*.msp", "*.mgf", "*.jdx");
  // LISTS
  public static final List<ExtensionFilter> ALL_LIBRARY = List.of(ALL_SPECTRAL_LIBRARY_FILTER,
      JSON_LIBRARY, MGF, MSP, JDCAMX, ALL_FILES);


  public static String getExtensionName(ExtensionFilter filter) {
    return filter.getExtensions().stream().findFirst().map(ext -> {
      var split = ext.split("\\.");
      return split[split.length - 1];
    }).orElse("");
  }
}<|MERGE_RESOLUTION|>--- conflicted
+++ resolved
@@ -39,14 +39,11 @@
   public static final ExtensionFilter MZ_BATCH = new ExtensionFilter("mzmine batch", "*.mzbatch");
   public static final ExtensionFilter MZ_WIZARD = new ExtensionFilter("mzmine mzwizard",
       "*.mzmwizard");
-<<<<<<< HEAD
 
   /**
    * PyTorch DJL specific
    */
   public static final ExtensionFilter PT = new ExtensionFilter("PyTorch script", "*.pt");
-=======
->>>>>>> f1e150dc
 
   /*
    * CSV and TSV import export
@@ -94,15 +91,9 @@
   public static final ExtensionFilter AGILENT_D = new ExtensionFilter("Agilent .d files", "*.d");
   public static final ExtensionFilter THERMO_RAW = new ExtensionFilter("Thermo RAW files", "*.raw",
       "*.RAW");
-<<<<<<< HEAD
-  //  private static final ExtensionFilter WATERS_RAW = new ExtensionFilter("Waters RAW folders",
-//      "*.raw", "*.RAW");
-  private static final ExtensionFilter MZDATA = new ExtensionFilter("mzData MS data", "*.mzData",
-=======
   public static final ExtensionFilter WATERS_RAW = new ExtensionFilter("Waters RAW folders",
       "*.raw", "*.RAW");
   public static final ExtensionFilter MZDATA = new ExtensionFilter("mzData MS data", "*.mzData",
->>>>>>> f1e150dc
       "*.mzdata");
   //  public static final ExtensionFilter AIRD = new ExtensionFilter("aird MS data", "*.aird",
 //      "*.Aird", "*.AIRD");
