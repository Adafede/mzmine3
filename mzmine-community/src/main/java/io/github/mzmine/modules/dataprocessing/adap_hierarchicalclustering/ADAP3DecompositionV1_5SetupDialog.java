<<<<<<< HEAD
/*
 * Copyright (c) 2004-2024 The MZmine Development Team
 *
 * Permission is hereby granted, free of charge, to any person
 * obtaining a copy of this software and associated documentation
 * files (the "Software"), to deal in the Software without
 * restriction, including without limitation the rights to use,
 * copy, modify, merge, publish, distribute, sublicense, and/or sell
 * copies of the Software, and to permit persons to whom the
 * Software is furnished to do so, subject to the following
 * conditions:
 *
 * The above copyright notice and this permission notice shall be
 * included in all copies or substantial portions of the Software.
 *
 * THE SOFTWARE IS PROVIDED "AS IS", WITHOUT WARRANTY OF ANY KIND,
 * EXPRESS OR IMPLIED, INCLUDING BUT NOT LIMITED TO THE WARRANTIES
 * OF MERCHANTABILITY, FITNESS FOR A PARTICULAR PURPOSE AND
 * NONINFRINGEMENT. IN NO EVENT SHALL THE AUTHORS OR COPYRIGHT
 * HOLDERS BE LIABLE FOR ANY CLAIM, DAMAGES OR OTHER LIABILITY,
 * WHETHER IN AN ACTION OF CONTRACT, TORT OR OTHERWISE, ARISING
 * FROM, OUT OF OR IN CONNECTION WITH THE SOFTWARE OR THE USE OR
 * OTHER DEALINGS IN THE SOFTWARE.
 */
package io.github.mzmine.modules.dataprocessing.adap_hierarchicalclustering;

import com.google.common.collect.Range;
import com.google.common.collect.Sets;
import dulab.adap.common.algorithms.FeatureTools;
import dulab.adap.datamodel.Peak;
import dulab.adap.workflow.TwoStepDecomposition;
import io.github.mzmine.datamodel.features.FeatureList;
import io.github.mzmine.main.MZmineCore;
import io.github.mzmine.parameters.Parameter;
import io.github.mzmine.parameters.ParameterSet;
import io.github.mzmine.parameters.dialogs.ParameterSetupDialog;
import java.awt.Dimension;
import java.awt.Font;
import java.text.DecimalFormat;
import java.text.NumberFormat;
import java.util.ArrayList;
import java.util.Arrays;
import java.util.HashSet;
import java.util.List;
import java.util.NavigableMap;
import java.util.Random;
import java.util.Set;
import javafx.collections.FXCollections;
import javafx.collections.ObservableList;
import javafx.event.ActionEvent;
import javafx.scene.control.Button;
import javafx.scene.control.CheckBox;
import javafx.scene.control.ComboBox;
import javafx.scene.control.Label;
import javafx.scene.control.Separator;
import javafx.scene.layout.BorderPane;
import javafx.scene.layout.GridPane;
import javafx.scene.layout.Region;
import javafx.scene.layout.VBox;
import org.apache.commons.lang3.ArrayUtils;

/**
 *
 * @author Du-Lab Team <dulab.binf@gmail.com>
 */

public class ADAP3DecompositionV1_5SetupDialog extends ParameterSetupDialog {
  private static final Dimension MIN_DIMENSIONS = new Dimension(400, 300);
  private static final Font COMBO_FONT = new Font("SansSerif", Font.PLAIN, 10);
  private static final DecimalFormat DECIMAL = new DecimalFormat("#.00");

  private static final byte NO_CHANGE = 0;
  private static final byte FIRST_PHASE_CHANGE = 1;
  private static final byte SECOND_PHASE_CHANGE = 2;

  class ComboClustersItem {
    final List<Peak> cluster;
    final double aveRetTime;

    ComboClustersItem(List<Peak> cluster) {
      this.cluster = cluster;

      double sumRetTime = 0.0;
      for (Peak peak : cluster)
        sumRetTime += peak.getRetTime();
      aveRetTime = sumRetTime / cluster.size();
    }

    @Override
    public String toString() {
      return "Cluster at " + DECIMAL.format(aveRetTime) + " min";
    }
  }

  private BorderPane pnlVisible;
  private GridPane pnlLabelsFields;
  private VBox pnlTabs;
  private CheckBox preview;
  private ComboBox<FeatureList> comboPeakList;

  private Button btnRefresh;

  private final ObservableList<ComboClustersItem> comboClustersModel =
      FXCollections.observableArrayList();
  private final ComboBox<ComboClustersItem> comboClusters = new ComboBox<>(comboClustersModel);
  private SimpleScatterPlot retTimeMZPlot;
  private EICPlot retTimeIntensityPlot;

  private Object[] currentValues;

  public ADAP3DecompositionV1_5SetupDialog(boolean valueCheckRequired,
      final ParameterSet parameters, Region message) {
    super(valueCheckRequired, parameters, message);

    Parameter[] params = parameters.getParameters();
    int size = params.length;

    currentValues = new Object[size];

    for (int i = 0; i < size; ++i)
      currentValues[i] = params[i].getValue();

    comboPeakList = new ComboBox<>();
    comboPeakList.setOnAction(e -> {
      // -------------------------
      // Retrieve current PeakList
      // -------------------------

      final FeatureList peakList = comboPeakList.getSelectionModel().getSelectedItem();

      final List<Peak> peaks = ADAP3DecompositionV1_5Task.getPeaks(peakList,
          parameterSet.getParameter(ADAP3DecompositionV1_5Parameters.EDGE_TO_HEIGHT_RATIO)
              .getValue(),
          parameterSet.getParameter(ADAP3DecompositionV1_5Parameters.DELTA_TO_HEIGHT_RATIO)
              .getValue());

      // ---------------------------------
      // Calculate retention time clusters
      // ---------------------------------

      List<Double> retTimeValues = new ArrayList<>();
      List<Double> mzValues = new ArrayList<>();
      List<Double> colorValues = new ArrayList<>();

      retTimeCluster(peaks, retTimeValues, mzValues, colorValues);

      final int size2 = retTimeValues.size();

      retTimeMZPlot.updateData(ArrayUtils.toPrimitive(retTimeValues.toArray(new Double[size2])),
          ArrayUtils.toPrimitive(mzValues.toArray(new Double[size2])),
          ArrayUtils.toPrimitive(colorValues.toArray(new Double[size2])));

      // ------------------------
      // Calculate shape clusters
      // ------------------------

      final ComboClustersItem item = comboClusters.getSelectionModel().getSelectedItem();

      if (item != null) {
        final List<List<NavigableMap<Double, Double>>> shapeClusters = new ArrayList<>();
        final List<List<String>> texts = new ArrayList<>();
        final List<Double> colors = new ArrayList<>();

        shapeCluster(item.cluster, shapeClusters, texts, colors);

        retTimeIntensityPlot.updateData(shapeClusters, colors, texts, null);
      }
    });

    retTimeMZPlot = new SimpleScatterPlot("Retention time", "m/z");
    retTimeIntensityPlot = new EICPlot();

    FeatureList[] peakLists = MZmineCore.getDesktop().getSelectedPeakLists();

    // -----------------------------
    // Panel with preview parameters
    // -----------------------------

    preview = new CheckBox("Show preview");
    preview.setOnAction(e -> {
      if (preview.isSelected()) {
        // Set the height of the preview to 200 cells, so it will span
        // the whole vertical length of the dialog (buttons are at row
        // no 100). Also, we set the weight to 10, so the preview
        // component will consume most of the extra available space.
        paramsPane.add(pnlTabs, 3, 0, 1, 100);
        pnlVisible.setCenter(pnlLabelsFields);
        //comboPeakList.getSelectionModel().select(0);

      } else {
        paramsPane.getChildren().remove(pnlTabs);
        pnlVisible.getChildren().remove(pnlLabelsFields);
      }
    });

    comboClusters.setOnAction(e -> {
      // ------------------------
      // Calculate shape clusters
      // ------------------------

      final ComboClustersItem item = comboClusters.getSelectionModel().getSelectedItem();

      if (item != null) {
        final List<List<NavigableMap<Double, Double>>> shapeClusters = new ArrayList<>();
        final List<List<String>> texts = new ArrayList<>();
        final List<Double> colors = new ArrayList<>();

        shapeCluster(item.cluster, shapeClusters, texts, colors);

        retTimeIntensityPlot.updateData(shapeClusters, colors, texts, null);
      }

    });
    // preview.setHorizontalAlignment(SwingConstants.CENTER);

    if (peakLists == null || peakLists.length == 0)
      preview.setDisable(true);
    else
      preview.setDisable(false);

    final BorderPane previewPanel = new BorderPane();
    previewPanel.setTop(new Separator());
    previewPanel.setCenter(preview);
    // previewPanel.add(Box.createVerticalStrut(10), BorderLayout.SOUTH);

    // comboPeakList.setFont(COMBO_FONT);
    for (final FeatureList peakList : peakLists)
      if (peakList.getNumberOfRawDataFiles() == 1)
        comboPeakList.getItems().add(peakList);
    // comboPeakList.addActionListener(this);

    // comboClusters.setFont(COMBO_FONT);
    // comboClusters.addActionListener(this);
    comboPeakList.setPrefWidth(200);
    comboClusters.setPrefWidth(200);
    pnlLabelsFields = new GridPane();
    pnlLabelsFields.add(new Label("Feature list"), 0, 0);
    pnlLabelsFields.add(comboPeakList, 0, 1);
    pnlLabelsFields.add(new Label("Cluster list"), 2, 0);
    pnlLabelsFields.add(comboClusters, 2, 1);

    pnlVisible = new BorderPane();
    pnlVisible.setTop(previewPanel);

    // --------------------------------------------------------------------
    // ----- Tabbed panel with plots --------------------------------------
    // --------------------------------------------------------------------

    // pnlTabs = new JTabbedPane();
    //pnlTabs = new HBox();
    // pnlTabs.setLayout(new BoxLayout(pnlTabs, BoxLayout.Y_AXIS));

    retTimeMZPlot.setMinSize(400,300);

    BorderPane pnlPlotRetTimeClusters = new BorderPane();
    pnlPlotRetTimeClusters.setStyle("-fx-background-color: #FFFFFF;");
    pnlPlotRetTimeClusters.setCenter(retTimeMZPlot);
    // GUIUtils.addMarginAndBorder(pnlPlotRetTimeClusters, 10);

    //pnlTabs.getChildren().add();

    retTimeIntensityPlot.setMinSize(400,300);

    BorderPane pnlPlotShapeClusters = new BorderPane();
    pnlPlotShapeClusters.setStyle("-fx-background-color: #FFFFFF;");;
    pnlPlotShapeClusters.setCenter(retTimeIntensityPlot);
    // GUIUtils.addMarginAndBorder(pnlPlotShapeClusters, 10);

    //pnlTabs.getChildren().add();
    pnlTabs = new VBox(pnlPlotRetTimeClusters,pnlPlotShapeClusters);
    pnlTabs.setSpacing(10);
    super.paramsPane.add(pnlVisible, 0, super.getNumberOfParameters() + 3);
  }

  @Override
  public void parametersChanged() {
    super.updateParameterSetFromComponents();

    if (!preview.isSelected())
      return;

    switch (compareParameters(parameterSet.getParameters())) {
      case FIRST_PHASE_CHANGE:
        comboPeakList.getOnAction().handle(new ActionEvent());
//        comboPeakList.getSelectionModel().select(comboPeakList.getSelectionModel().getSelectedIndex());
        break;

      case SECOND_PHASE_CHANGE:
        comboClusters.getOnAction().handle(new ActionEvent());
//        comboClusters.getSelectionModel().select(comboClusters.getSelectionModel().getSelectedIndex());
        break;
    }
  }

  /**
   * Cluster all peaks in PeakList based on retention time
   *
   * @param peaks list od ADAP peaks
   * @param retTimeValues output of retention times
   * @param mzValues output of m/z-values
   * @param colorValues output of colors
   */

  private void retTimeCluster(List<Peak> peaks, List<Double> retTimeValues, List<Double> mzValues,
      List<Double> colorValues) {
    Double minDistance =
        parameterSet.getParameter(ADAP3DecompositionV1_5Parameters.MIN_CLUSTER_DISTANCE).getValue();
    Integer minSize =
        parameterSet.getParameter(ADAP3DecompositionV1_5Parameters.MIN_CLUSTER_SIZE).getValue();
    Double minIntensity = parameterSet
        .getParameter(ADAP3DecompositionV1_5Parameters.MIN_CLUSTER_INTENSITY).getValue();

    if (minDistance == null || minSize == null || minIntensity == null)
      return;

    List<List<Peak>> retTimeClusters =
        TwoStepDecomposition.getRetTimeClusters(peaks, minDistance, minSize, minIntensity);

    int colorIndex = 0;
    final int numColors = 7;
    final double[] colors = new double[numColors];
    for (int i = 0; i < numColors; ++i)
      colors[i] = (double) i / numColors;

    comboClustersModel.clear();;

    // Disable action listeners
    // ActionListener[] comboListeners = comboClusters.getActionListeners();
    // for (ActionListener l : comboListeners)
    // comboClusters.removeActionListener(l);

    for (List<Peak> cluster : retTimeClusters) {
      for (Peak peak : cluster) {
        retTimeValues.add(peak.getRetTime());
        mzValues.add(peak.getMZ());
        colorValues.add(colors[colorIndex % numColors]);
      }

      ++colorIndex;

      ComboClustersItem newItem = new ComboClustersItem(cluster);

      int i;

      for (i = 0; i < comboClustersModel.size(); ++i) {
        double retTime = comboClustersModel.get(i).aveRetTime;
        if (newItem.aveRetTime < retTime) {
          comboClustersModel.add(i, newItem);
          break;
        }
      }

      if (i == comboClustersModel.size())
        comboClustersModel.add(newItem);
    }

    // Enable action listeners
    // for (ActionListener l : comboListeners)
    // comboClusters.addActionListener(l);
  }

  /**
   * Cluster list of PeakInfo based on the chromatographic shapes
   *
   * @param peaks list of ADAP peaks
   * @param outClusters output of clusters
   * @param outText output of tooltip text
   * @param outColors output of colors
   */

  private void shapeCluster(List<Peak> peaks, List<List<NavigableMap<Double, Double>>> outClusters,
      List<List<String>> outText, List<Double> outColors) {
    NumberFormat numberFormat = NumberFormat.getNumberInstance();

    Double edgeToHeightRatio =
        parameterSet.getParameter(ADAP3DecompositionV1_5Parameters.EDGE_TO_HEIGHT_RATIO).getValue();
    Double deltaToHeightRatio = parameterSet
        .getParameter(ADAP3DecompositionV1_5Parameters.DELTA_TO_HEIGHT_RATIO).getValue();
    Boolean useIsShared =
        parameterSet.getParameter(ADAP3DecompositionV1_5Parameters.USE_ISSHARED).getValue();
    Double shapeSimThreshold =
        parameterSet.getParameter(ADAP3DecompositionV1_5Parameters.SHAPE_SIM_THRESHOLD).getValue();
    Double minModelPeakSharpness =
        parameterSet.getParameter(ADAP3DecompositionV1_5Parameters.MIN_MODEL_SHARPNESS).getValue();
    List<Range<Double>> deprecatedMZValues =
        parameterSet.getParameter(ADAP3DecompositionV1_5Parameters.MZ_VALUES).getValue();

    if (edgeToHeightRatio == null || deltaToHeightRatio == null || useIsShared == null
        || shapeSimThreshold == null || minModelPeakSharpness == null)
      return;

    List<Peak> modelPeakCandidates = TwoStepDecomposition.filterPeaks(peaks, useIsShared,
        edgeToHeightRatio, deltaToHeightRatio, minModelPeakSharpness, new ArrayList<>());

    if (modelPeakCandidates.isEmpty())
      return;

    List<List<Peak>> clusters =
        TwoStepDecomposition.getShapeClusters(modelPeakCandidates, shapeSimThreshold);

    outClusters.clear();
    outText.clear();
    outColors.clear();

    Random rand = new Random();
    rand.setSeed(0);

    int colorIndex = 0;
    final int numColors = 10;
    final double[] colors = new double[numColors];

    for (int i = 0; i < numColors; ++i)
      colors[i] = rand.nextDouble();

    for (List<Peak> cluster : clusters) {
      List<NavigableMap<Double, Double>> c = new ArrayList<>(cluster.size());

      List<String> texts = new ArrayList<>(cluster.size());

      for (Peak peak : cluster) {
        c.add(peak.getChromatogram());
        texts.add(peak.getInfo() + "\nSharpness: "
            + numberFormat.format(FeatureTools.sharpnessYang(peak.getChromatogram())));
      }
      outClusters.add(c);
      outText.add(texts);

      outColors.add(colors[colorIndex % numColors]);
      ++colorIndex;
    }
  }

  private byte compareParameters(Parameter[] newValues) {
    if (currentValues == null) {
      int size = newValues.length;
      currentValues = new Object[size];
      for (int i = 0; i < size; ++i)
        currentValues[i] = newValues[i].getValue();

      return FIRST_PHASE_CHANGE;
    }

    final Set<Integer> firstPhaseIndices = new HashSet<>(Arrays.asList(new Integer[] {1, 2, 3}));

    final Set<Integer> secondPhaseIndices =
        new HashSet<>(Arrays.asList(new Integer[] {4, 5, 6, 7, 8, 10}));

    int size = Math.min(currentValues.length, newValues.length);

    Set<Integer> changedIndices = new HashSet<>();

    for (int i = 0; i < size; ++i) {
      Object oldValue = currentValues[i];
      Object newValue = newValues[i].getValue();

      if (newValue != null && oldValue != null && oldValue.equals(newValue))
        continue;

      changedIndices.add(i);
    }

    byte result = NO_CHANGE;

    if (!Sets.intersection(firstPhaseIndices, changedIndices).isEmpty())
      result = FIRST_PHASE_CHANGE;

    else if (!Sets.intersection(secondPhaseIndices, changedIndices).isEmpty())
      result = SECOND_PHASE_CHANGE;

    for (int i = 0; i < size; ++i)
      currentValues[i] = newValues[i].getValue();

    return result;
  }

}
=======
///*
// * Copyright (c) 2004-2022 The MZmine Development Team
// *
// * Permission is hereby granted, free of charge, to any person
// * obtaining a copy of this software and associated documentation
// * files (the "Software"), to deal in the Software without
// * restriction, including without limitation the rights to use,
// * copy, modify, merge, publish, distribute, sublicense, and/or sell
// * copies of the Software, and to permit persons to whom the
// * Software is furnished to do so, subject to the following
// * conditions:
// *
// * The above copyright notice and this permission notice shall be
// * included in all copies or substantial portions of the Software.
// *
// * THE SOFTWARE IS PROVIDED "AS IS", WITHOUT WARRANTY OF ANY KIND,
// * EXPRESS OR IMPLIED, INCLUDING BUT NOT LIMITED TO THE WARRANTIES
// * OF MERCHANTABILITY, FITNESS FOR A PARTICULAR PURPOSE AND
// * NONINFRINGEMENT. IN NO EVENT SHALL THE AUTHORS OR COPYRIGHT
// * HOLDERS BE LIABLE FOR ANY CLAIM, DAMAGES OR OTHER LIABILITY,
// * WHETHER IN AN ACTION OF CONTRACT, TORT OR OTHERWISE, ARISING
// * FROM, OUT OF OR IN CONNECTION WITH THE SOFTWARE OR THE USE OR
// * OTHER DEALINGS IN THE SOFTWARE.
// */
//package io.github.mzmine.modules.dataprocessing.adap_hierarchicalclustering;
//
//import io.github.mzmine.datamodel.features.FeatureList;
//import java.awt.Dimension;
//import java.awt.Font;
//import java.text.DecimalFormat;
//import java.text.NumberFormat;
//import java.util.ArrayList;
//import java.util.Arrays;
//import java.util.HashSet;
//import java.util.List;
//import java.util.NavigableMap;
//import java.util.Random;
//import java.util.Set;
//
//import io.github.mzmine.modules.dataprocessing.adap_mcr.ChromatogramPeakPair;
//import javafx.event.ActionEvent;
//import javafx.scene.control.*;
//import javafx.scene.layout.VBox;
//import org.apache.commons.lang3.ArrayUtils;
//import com.google.common.collect.Range;
//import com.google.common.collect.Sets;
//import dulab.adap.common.algorithms.FeatureTools;
//import dulab.adap.datamodel.Peak;
//import dulab.adap.workflow.TwoStepDecomposition;
//import io.github.mzmine.main.MZmineCore;
//import io.github.mzmine.parameters.Parameter;
//import io.github.mzmine.parameters.ParameterSet;
//import io.github.mzmine.parameters.dialogs.ParameterSetupDialog;
//import javafx.collections.FXCollections;
//import javafx.collections.ObservableList;
//import javafx.scene.layout.BorderPane;
//import javafx.scene.layout.GridPane;
//import javafx.scene.layout.HBox;
//
///**
// *
// * @author Du-Lab Team <dulab.binf@gmail.com>
// */
//
//public class ADAP3DecompositionV1_5SetupDialog extends ParameterSetupDialog {
//  private static final Dimension MIN_DIMENSIONS = new Dimension(400, 300);
//  private static final Font COMBO_FONT = new Font("SansSerif", Font.PLAIN, 10);
//  private static final DecimalFormat DECIMAL = new DecimalFormat("#.00");
//
//  private static final byte NO_CHANGE = 0;
//  private static final byte FIRST_PHASE_CHANGE = 1;
//  private static final byte SECOND_PHASE_CHANGE = 2;
//
//  class ComboClustersItem {
//    final List<Peak> cluster;
//    final double aveRetTime;
//
//    ComboClustersItem(List<Peak> cluster) {
//      this.cluster = cluster;
//
//      double sumRetTime = 0.0;
//      for (Peak peak : cluster)
//        sumRetTime += peak.getRetTime();
//      aveRetTime = sumRetTime / cluster.size();
//    }
//
//    @Override
//    public String toString() {
//      return "Cluster at " + DECIMAL.format(aveRetTime) + " min";
//    }
//  }
//
//  private BorderPane pnlVisible;
//  private GridPane pnlLabelsFields;
//  private VBox pnlTabs;
//  private CheckBox preview;
//  private ComboBox<FeatureList> comboPeakList;
//
//  private Button btnRefresh;
//
//  private final ObservableList<ComboClustersItem> comboClustersModel =
//      FXCollections.observableArrayList();
//  private final ComboBox<ComboClustersItem> comboClusters = new ComboBox<>(comboClustersModel);
//  private SimpleScatterPlot retTimeMZPlot;
//  private EICPlot retTimeIntensityPlot;
//
//  private Object[] currentValues;
//
//  public ADAP3DecompositionV1_5SetupDialog(boolean valueCheckRequired,
//      final ParameterSet parameters, String message) {
//    super(valueCheckRequired, parameters, message);
//
//    Parameter[] params = parameters.getParameters();
//    int size = params.length;
//
//    currentValues = new Object[size];
//
//    for (int i = 0; i < size; ++i)
//      currentValues[i] = params[i].getValue();
//
//    comboPeakList = new ComboBox<>();
//    comboPeakList.setOnAction(e -> {
//      // -------------------------
//      // Retrieve current PeakList
//      // -------------------------
//
//      final FeatureList peakList = comboPeakList.getSelectionModel().getSelectedItem();
//
//      final List<Peak> peaks = ADAP3DecompositionV1_5Task.getPeaks(peakList,
//          parameterSet.getParameter(ADAP3DecompositionV1_5Parameters.EDGE_TO_HEIGHT_RATIO)
//              .getValue(),
//          parameterSet.getParameter(ADAP3DecompositionV1_5Parameters.DELTA_TO_HEIGHT_RATIO)
//              .getValue());
//
//      // ---------------------------------
//      // Calculate retention time clusters
//      // ---------------------------------
//
//      List<Double> retTimeValues = new ArrayList<>();
//      List<Double> mzValues = new ArrayList<>();
//      List<Double> colorValues = new ArrayList<>();
//
//      retTimeCluster(peaks, retTimeValues, mzValues, colorValues);
//
//      final int size2 = retTimeValues.size();
//
//      retTimeMZPlot.updateData(ArrayUtils.toPrimitive(retTimeValues.toArray(new Double[size2])),
//          ArrayUtils.toPrimitive(mzValues.toArray(new Double[size2])),
//          ArrayUtils.toPrimitive(colorValues.toArray(new Double[size2])));
//
//      // ------------------------
//      // Calculate shape clusters
//      // ------------------------
//
//      final ComboClustersItem item = comboClusters.getSelectionModel().getSelectedItem();
//
//      if (item != null) {
//        final List<List<NavigableMap<Double, Double>>> shapeClusters = new ArrayList<>();
//        final List<List<String>> texts = new ArrayList<>();
//        final List<Double> colors = new ArrayList<>();
//
//        shapeCluster(item.cluster, shapeClusters, texts, colors);
//
//        retTimeIntensityPlot.updateData(shapeClusters, colors, texts, null);
//      }
//    });
//
//    retTimeMZPlot = new SimpleScatterPlot("Retention time", "m/z");
//    retTimeIntensityPlot = new EICPlot();
//
//    FeatureList[] peakLists = MZmineCore.getDesktop().getSelectedPeakLists();
//
//    // -----------------------------
//    // Panel with preview parameters
//    // -----------------------------
//
//    preview = new CheckBox("Show preview");
//    preview.setOnAction(e -> {
//      if (preview.isSelected()) {
//        // Set the height of the preview to 200 cells, so it will span
//        // the whole vertical length of the dialog (buttons are at row
//        // no 100). Also, we set the weight to 10, so the preview
//        // component will consume most of the extra available space.
//        paramsPane.add(pnlTabs, 3, 0, 1, 100);
//        pnlVisible.setCenter(pnlLabelsFields);
//        //comboPeakList.getSelectionModel().select(0);
//
//      } else {
//        paramsPane.getChildren().remove(pnlTabs);
//        pnlVisible.getChildren().remove(pnlLabelsFields);
//      }
//    });
//
//    comboClusters.setOnAction(e -> {
//      // ------------------------
//      // Calculate shape clusters
//      // ------------------------
//
//      final ComboClustersItem item = comboClusters.getSelectionModel().getSelectedItem();
//
//      if (item != null) {
//        final List<List<NavigableMap<Double, Double>>> shapeClusters = new ArrayList<>();
//        final List<List<String>> texts = new ArrayList<>();
//        final List<Double> colors = new ArrayList<>();
//
//        shapeCluster(item.cluster, shapeClusters, texts, colors);
//
//        retTimeIntensityPlot.updateData(shapeClusters, colors, texts, null);
//      }
//
//    });
//    // preview.setHorizontalAlignment(SwingConstants.CENTER);
//
//    if (peakLists == null || peakLists.length == 0)
//      preview.setDisable(true);
//    else
//      preview.setDisable(false);
//
//    final BorderPane previewPanel = new BorderPane();
//    previewPanel.setTop(new Separator());
//    previewPanel.setCenter(preview);
//    // previewPanel.add(Box.createVerticalStrut(10), BorderLayout.SOUTH);
//
//    // comboPeakList.setFont(COMBO_FONT);
//    for (final FeatureList peakList : peakLists)
//      if (peakList.getNumberOfRawDataFiles() == 1)
//        comboPeakList.getItems().add(peakList);
//    // comboPeakList.addActionListener(this);
//
//    // comboClusters.setFont(COMBO_FONT);
//    // comboClusters.addActionListener(this);
//    comboPeakList.setPrefWidth(200);
//    comboClusters.setPrefWidth(200);
//    pnlLabelsFields = new GridPane();
//    pnlLabelsFields.add(new Label("Feature list"), 0, 0);
//    pnlLabelsFields.add(comboPeakList, 0, 1);
//    pnlLabelsFields.add(new Label("Cluster list"), 2, 0);
//    pnlLabelsFields.add(comboClusters, 2, 1);
//
//    pnlVisible = new BorderPane();
//    pnlVisible.setTop(previewPanel);
//
//    // --------------------------------------------------------------------
//    // ----- Tabbed panel with plots --------------------------------------
//    // --------------------------------------------------------------------
//
//    // pnlTabs = new JTabbedPane();
//    //pnlTabs = new HBox();
//    // pnlTabs.setLayout(new BoxLayout(pnlTabs, BoxLayout.Y_AXIS));
//
//    retTimeMZPlot.setMinSize(400,300);
//
//    BorderPane pnlPlotRetTimeClusters = new BorderPane();
//    pnlPlotRetTimeClusters.setStyle("-fx-background-color: #FFFFFF;");
//    pnlPlotRetTimeClusters.setCenter(retTimeMZPlot);
//    // GUIUtils.addMarginAndBorder(pnlPlotRetTimeClusters, 10);
//
//    //pnlTabs.getChildren().add();
//
//    retTimeIntensityPlot.setMinSize(400,300);
//
//    BorderPane pnlPlotShapeClusters = new BorderPane();
//    pnlPlotShapeClusters.setStyle("-fx-background-color: #FFFFFF;");;
//    pnlPlotShapeClusters.setCenter(retTimeIntensityPlot);
//    // GUIUtils.addMarginAndBorder(pnlPlotShapeClusters, 10);
//
//    //pnlTabs.getChildren().add();
//    pnlTabs = new VBox(pnlPlotRetTimeClusters,pnlPlotShapeClusters);
//    pnlTabs.setSpacing(10);
//    super.paramsPane.add(pnlVisible, 0, super.getNumberOfParameters() + 3);
//  }
//
//  @Override
//  public void parametersChanged() {
//    super.updateParameterSetFromComponents();
//
//    if (!preview.isSelected())
//      return;
//
//    switch (compareParameters(parameterSet.getParameters())) {
//      case FIRST_PHASE_CHANGE:
//        comboPeakList.getOnAction().handle(new ActionEvent());
////        comboPeakList.getSelectionModel().select(comboPeakList.getSelectionModel().getSelectedIndex());
//        break;
//
//      case SECOND_PHASE_CHANGE:
//        comboClusters.getOnAction().handle(new ActionEvent());
////        comboClusters.getSelectionModel().select(comboClusters.getSelectionModel().getSelectedIndex());
//        break;
//    }
//  }
//
//  /**
//   * Cluster all peaks in PeakList based on retention time
//   *
//   * @param peaks list od ADAP peaks
//   * @param retTimeValues output of retention times
//   * @param mzValues output of m/z-values
//   * @param colorValues output of colors
//   */
//
//  private void retTimeCluster(List<Peak> peaks, List<Double> retTimeValues, List<Double> mzValues,
//      List<Double> colorValues) {
//    Double minDistance =
//        parameterSet.getParameter(ADAP3DecompositionV1_5Parameters.MIN_CLUSTER_DISTANCE).getValue();
//    Integer minSize =
//        parameterSet.getParameter(ADAP3DecompositionV1_5Parameters.MIN_CLUSTER_SIZE).getValue();
//    Double minIntensity = parameterSet
//        .getParameter(ADAP3DecompositionV1_5Parameters.MIN_CLUSTER_INTENSITY).getValue();
//
//    if (minDistance == null || minSize == null || minIntensity == null)
//      return;
//
//    List<List<Peak>> retTimeClusters =
//        TwoStepDecomposition.getRetTimeClusters(peaks, minDistance, minSize, minIntensity);
//
//    int colorIndex = 0;
//    final int numColors = 7;
//    final double[] colors = new double[numColors];
//    for (int i = 0; i < numColors; ++i)
//      colors[i] = (double) i / numColors;
//
//    comboClustersModel.clear();;
//
//    // Disable action listeners
//    // ActionListener[] comboListeners = comboClusters.getActionListeners();
//    // for (ActionListener l : comboListeners)
//    // comboClusters.removeActionListener(l);
//
//    for (List<Peak> cluster : retTimeClusters) {
//      for (Peak peak : cluster) {
//        retTimeValues.add(peak.getRetTime());
//        mzValues.add(peak.getMZ());
//        colorValues.add(colors[colorIndex % numColors]);
//      }
//
//      ++colorIndex;
//
//      ComboClustersItem newItem = new ComboClustersItem(cluster);
//
//      int i;
//
//      for (i = 0; i < comboClustersModel.size(); ++i) {
//        double retTime = comboClustersModel.get(i).aveRetTime;
//        if (newItem.aveRetTime < retTime) {
//          comboClustersModel.add(i, newItem);
//          break;
//        }
//      }
//
//      if (i == comboClustersModel.size())
//        comboClustersModel.add(newItem);
//    }
//
//    // Enable action listeners
//    // for (ActionListener l : comboListeners)
//    // comboClusters.addActionListener(l);
//  }
//
//  /**
//   * Cluster list of PeakInfo based on the chromatographic shapes
//   *
//   * @param peaks list of ADAP peaks
//   * @param outClusters output of clusters
//   * @param outText output of tooltip text
//   * @param outColors output of colors
//   */
//
//  private void shapeCluster(List<Peak> peaks, List<List<NavigableMap<Double, Double>>> outClusters,
//      List<List<String>> outText, List<Double> outColors) {
//    NumberFormat numberFormat = NumberFormat.getNumberInstance();
//
//    Double edgeToHeightRatio =
//        parameterSet.getParameter(ADAP3DecompositionV1_5Parameters.EDGE_TO_HEIGHT_RATIO).getValue();
//    Double deltaToHeightRatio = parameterSet
//        .getParameter(ADAP3DecompositionV1_5Parameters.DELTA_TO_HEIGHT_RATIO).getValue();
//    Boolean useIsShared =
//        parameterSet.getParameter(ADAP3DecompositionV1_5Parameters.USE_ISSHARED).getValue();
//    Double shapeSimThreshold =
//        parameterSet.getParameter(ADAP3DecompositionV1_5Parameters.SHAPE_SIM_THRESHOLD).getValue();
//    Double minModelPeakSharpness =
//        parameterSet.getParameter(ADAP3DecompositionV1_5Parameters.MIN_MODEL_SHARPNESS).getValue();
//    List<Range<Double>> deprecatedMZValues =
//        parameterSet.getParameter(ADAP3DecompositionV1_5Parameters.MZ_VALUES).getValue();
//
//    if (edgeToHeightRatio == null || deltaToHeightRatio == null || useIsShared == null
//        || shapeSimThreshold == null || minModelPeakSharpness == null)
//      return;
//
//    List<Peak> modelPeakCandidates = TwoStepDecomposition.filterPeaks(peaks, useIsShared,
//        edgeToHeightRatio, deltaToHeightRatio, minModelPeakSharpness, new ArrayList<>());
//
//    if (modelPeakCandidates.isEmpty())
//      return;
//
//    List<List<Peak>> clusters =
//        TwoStepDecomposition.getShapeClusters(modelPeakCandidates, shapeSimThreshold);
//
//    outClusters.clear();
//    outText.clear();
//    outColors.clear();
//
//    Random rand = new Random();
//    rand.setSeed(0);
//
//    int colorIndex = 0;
//    final int numColors = 10;
//    final double[] colors = new double[numColors];
//
//    for (int i = 0; i < numColors; ++i)
//      colors[i] = rand.nextDouble();
//
//    for (List<Peak> cluster : clusters) {
//      List<NavigableMap<Double, Double>> c = new ArrayList<>(cluster.size());
//
//      List<String> texts = new ArrayList<>(cluster.size());
//
//      for (Peak peak : cluster) {
//        c.add(peak.getChromatogram());
//        texts.add(peak.getInfo() + "\nSharpness: "
//            + numberFormat.format(FeatureTools.sharpnessYang(peak.getChromatogram())));
//      }
//      outClusters.add(c);
//      outText.add(texts);
//
//      outColors.add(colors[colorIndex % numColors]);
//      ++colorIndex;
//    }
//  }
//
//  private byte compareParameters(Parameter[] newValues) {
//    if (currentValues == null) {
//      int size = newValues.length;
//      currentValues = new Object[size];
//      for (int i = 0; i < size; ++i)
//        currentValues[i] = newValues[i].getValue();
//
//      return FIRST_PHASE_CHANGE;
//    }
//
//    final Set<Integer> firstPhaseIndices = new HashSet<>(Arrays.asList(new Integer[] {1, 2, 3}));
//
//    final Set<Integer> secondPhaseIndices =
//        new HashSet<>(Arrays.asList(new Integer[] {4, 5, 6, 7, 8, 10}));
//
//    int size = Math.min(currentValues.length, newValues.length);
//
//    Set<Integer> changedIndices = new HashSet<>();
//
//    for (int i = 0; i < size; ++i) {
//      Object oldValue = currentValues[i];
//      Object newValue = newValues[i].getValue();
//
//      if (newValue != null && oldValue != null && oldValue.equals(newValue))
//        continue;
//
//      changedIndices.add(i);
//    }
//
//    byte result = NO_CHANGE;
//
//    if (!Sets.intersection(firstPhaseIndices, changedIndices).isEmpty())
//      result = FIRST_PHASE_CHANGE;
//
//    else if (!Sets.intersection(secondPhaseIndices, changedIndices).isEmpty())
//      result = SECOND_PHASE_CHANGE;
//
//    for (int i = 0; i < size; ++i)
//      currentValues[i] = newValues[i].getValue();
//
//    return result;
//  }
//
//}
>>>>>>> b8553a82
<|MERGE_RESOLUTION|>--- conflicted
+++ resolved
@@ -1,481 +1,3 @@
-<<<<<<< HEAD
-/*
- * Copyright (c) 2004-2024 The MZmine Development Team
- *
- * Permission is hereby granted, free of charge, to any person
- * obtaining a copy of this software and associated documentation
- * files (the "Software"), to deal in the Software without
- * restriction, including without limitation the rights to use,
- * copy, modify, merge, publish, distribute, sublicense, and/or sell
- * copies of the Software, and to permit persons to whom the
- * Software is furnished to do so, subject to the following
- * conditions:
- *
- * The above copyright notice and this permission notice shall be
- * included in all copies or substantial portions of the Software.
- *
- * THE SOFTWARE IS PROVIDED "AS IS", WITHOUT WARRANTY OF ANY KIND,
- * EXPRESS OR IMPLIED, INCLUDING BUT NOT LIMITED TO THE WARRANTIES
- * OF MERCHANTABILITY, FITNESS FOR A PARTICULAR PURPOSE AND
- * NONINFRINGEMENT. IN NO EVENT SHALL THE AUTHORS OR COPYRIGHT
- * HOLDERS BE LIABLE FOR ANY CLAIM, DAMAGES OR OTHER LIABILITY,
- * WHETHER IN AN ACTION OF CONTRACT, TORT OR OTHERWISE, ARISING
- * FROM, OUT OF OR IN CONNECTION WITH THE SOFTWARE OR THE USE OR
- * OTHER DEALINGS IN THE SOFTWARE.
- */
-package io.github.mzmine.modules.dataprocessing.adap_hierarchicalclustering;
-
-import com.google.common.collect.Range;
-import com.google.common.collect.Sets;
-import dulab.adap.common.algorithms.FeatureTools;
-import dulab.adap.datamodel.Peak;
-import dulab.adap.workflow.TwoStepDecomposition;
-import io.github.mzmine.datamodel.features.FeatureList;
-import io.github.mzmine.main.MZmineCore;
-import io.github.mzmine.parameters.Parameter;
-import io.github.mzmine.parameters.ParameterSet;
-import io.github.mzmine.parameters.dialogs.ParameterSetupDialog;
-import java.awt.Dimension;
-import java.awt.Font;
-import java.text.DecimalFormat;
-import java.text.NumberFormat;
-import java.util.ArrayList;
-import java.util.Arrays;
-import java.util.HashSet;
-import java.util.List;
-import java.util.NavigableMap;
-import java.util.Random;
-import java.util.Set;
-import javafx.collections.FXCollections;
-import javafx.collections.ObservableList;
-import javafx.event.ActionEvent;
-import javafx.scene.control.Button;
-import javafx.scene.control.CheckBox;
-import javafx.scene.control.ComboBox;
-import javafx.scene.control.Label;
-import javafx.scene.control.Separator;
-import javafx.scene.layout.BorderPane;
-import javafx.scene.layout.GridPane;
-import javafx.scene.layout.Region;
-import javafx.scene.layout.VBox;
-import org.apache.commons.lang3.ArrayUtils;
-
-/**
- *
- * @author Du-Lab Team <dulab.binf@gmail.com>
- */
-
-public class ADAP3DecompositionV1_5SetupDialog extends ParameterSetupDialog {
-  private static final Dimension MIN_DIMENSIONS = new Dimension(400, 300);
-  private static final Font COMBO_FONT = new Font("SansSerif", Font.PLAIN, 10);
-  private static final DecimalFormat DECIMAL = new DecimalFormat("#.00");
-
-  private static final byte NO_CHANGE = 0;
-  private static final byte FIRST_PHASE_CHANGE = 1;
-  private static final byte SECOND_PHASE_CHANGE = 2;
-
-  class ComboClustersItem {
-    final List<Peak> cluster;
-    final double aveRetTime;
-
-    ComboClustersItem(List<Peak> cluster) {
-      this.cluster = cluster;
-
-      double sumRetTime = 0.0;
-      for (Peak peak : cluster)
-        sumRetTime += peak.getRetTime();
-      aveRetTime = sumRetTime / cluster.size();
-    }
-
-    @Override
-    public String toString() {
-      return "Cluster at " + DECIMAL.format(aveRetTime) + " min";
-    }
-  }
-
-  private BorderPane pnlVisible;
-  private GridPane pnlLabelsFields;
-  private VBox pnlTabs;
-  private CheckBox preview;
-  private ComboBox<FeatureList> comboPeakList;
-
-  private Button btnRefresh;
-
-  private final ObservableList<ComboClustersItem> comboClustersModel =
-      FXCollections.observableArrayList();
-  private final ComboBox<ComboClustersItem> comboClusters = new ComboBox<>(comboClustersModel);
-  private SimpleScatterPlot retTimeMZPlot;
-  private EICPlot retTimeIntensityPlot;
-
-  private Object[] currentValues;
-
-  public ADAP3DecompositionV1_5SetupDialog(boolean valueCheckRequired,
-      final ParameterSet parameters, Region message) {
-    super(valueCheckRequired, parameters, message);
-
-    Parameter[] params = parameters.getParameters();
-    int size = params.length;
-
-    currentValues = new Object[size];
-
-    for (int i = 0; i < size; ++i)
-      currentValues[i] = params[i].getValue();
-
-    comboPeakList = new ComboBox<>();
-    comboPeakList.setOnAction(e -> {
-      // -------------------------
-      // Retrieve current PeakList
-      // -------------------------
-
-      final FeatureList peakList = comboPeakList.getSelectionModel().getSelectedItem();
-
-      final List<Peak> peaks = ADAP3DecompositionV1_5Task.getPeaks(peakList,
-          parameterSet.getParameter(ADAP3DecompositionV1_5Parameters.EDGE_TO_HEIGHT_RATIO)
-              .getValue(),
-          parameterSet.getParameter(ADAP3DecompositionV1_5Parameters.DELTA_TO_HEIGHT_RATIO)
-              .getValue());
-
-      // ---------------------------------
-      // Calculate retention time clusters
-      // ---------------------------------
-
-      List<Double> retTimeValues = new ArrayList<>();
-      List<Double> mzValues = new ArrayList<>();
-      List<Double> colorValues = new ArrayList<>();
-
-      retTimeCluster(peaks, retTimeValues, mzValues, colorValues);
-
-      final int size2 = retTimeValues.size();
-
-      retTimeMZPlot.updateData(ArrayUtils.toPrimitive(retTimeValues.toArray(new Double[size2])),
-          ArrayUtils.toPrimitive(mzValues.toArray(new Double[size2])),
-          ArrayUtils.toPrimitive(colorValues.toArray(new Double[size2])));
-
-      // ------------------------
-      // Calculate shape clusters
-      // ------------------------
-
-      final ComboClustersItem item = comboClusters.getSelectionModel().getSelectedItem();
-
-      if (item != null) {
-        final List<List<NavigableMap<Double, Double>>> shapeClusters = new ArrayList<>();
-        final List<List<String>> texts = new ArrayList<>();
-        final List<Double> colors = new ArrayList<>();
-
-        shapeCluster(item.cluster, shapeClusters, texts, colors);
-
-        retTimeIntensityPlot.updateData(shapeClusters, colors, texts, null);
-      }
-    });
-
-    retTimeMZPlot = new SimpleScatterPlot("Retention time", "m/z");
-    retTimeIntensityPlot = new EICPlot();
-
-    FeatureList[] peakLists = MZmineCore.getDesktop().getSelectedPeakLists();
-
-    // -----------------------------
-    // Panel with preview parameters
-    // -----------------------------
-
-    preview = new CheckBox("Show preview");
-    preview.setOnAction(e -> {
-      if (preview.isSelected()) {
-        // Set the height of the preview to 200 cells, so it will span
-        // the whole vertical length of the dialog (buttons are at row
-        // no 100). Also, we set the weight to 10, so the preview
-        // component will consume most of the extra available space.
-        paramsPane.add(pnlTabs, 3, 0, 1, 100);
-        pnlVisible.setCenter(pnlLabelsFields);
-        //comboPeakList.getSelectionModel().select(0);
-
-      } else {
-        paramsPane.getChildren().remove(pnlTabs);
-        pnlVisible.getChildren().remove(pnlLabelsFields);
-      }
-    });
-
-    comboClusters.setOnAction(e -> {
-      // ------------------------
-      // Calculate shape clusters
-      // ------------------------
-
-      final ComboClustersItem item = comboClusters.getSelectionModel().getSelectedItem();
-
-      if (item != null) {
-        final List<List<NavigableMap<Double, Double>>> shapeClusters = new ArrayList<>();
-        final List<List<String>> texts = new ArrayList<>();
-        final List<Double> colors = new ArrayList<>();
-
-        shapeCluster(item.cluster, shapeClusters, texts, colors);
-
-        retTimeIntensityPlot.updateData(shapeClusters, colors, texts, null);
-      }
-
-    });
-    // preview.setHorizontalAlignment(SwingConstants.CENTER);
-
-    if (peakLists == null || peakLists.length == 0)
-      preview.setDisable(true);
-    else
-      preview.setDisable(false);
-
-    final BorderPane previewPanel = new BorderPane();
-    previewPanel.setTop(new Separator());
-    previewPanel.setCenter(preview);
-    // previewPanel.add(Box.createVerticalStrut(10), BorderLayout.SOUTH);
-
-    // comboPeakList.setFont(COMBO_FONT);
-    for (final FeatureList peakList : peakLists)
-      if (peakList.getNumberOfRawDataFiles() == 1)
-        comboPeakList.getItems().add(peakList);
-    // comboPeakList.addActionListener(this);
-
-    // comboClusters.setFont(COMBO_FONT);
-    // comboClusters.addActionListener(this);
-    comboPeakList.setPrefWidth(200);
-    comboClusters.setPrefWidth(200);
-    pnlLabelsFields = new GridPane();
-    pnlLabelsFields.add(new Label("Feature list"), 0, 0);
-    pnlLabelsFields.add(comboPeakList, 0, 1);
-    pnlLabelsFields.add(new Label("Cluster list"), 2, 0);
-    pnlLabelsFields.add(comboClusters, 2, 1);
-
-    pnlVisible = new BorderPane();
-    pnlVisible.setTop(previewPanel);
-
-    // --------------------------------------------------------------------
-    // ----- Tabbed panel with plots --------------------------------------
-    // --------------------------------------------------------------------
-
-    // pnlTabs = new JTabbedPane();
-    //pnlTabs = new HBox();
-    // pnlTabs.setLayout(new BoxLayout(pnlTabs, BoxLayout.Y_AXIS));
-
-    retTimeMZPlot.setMinSize(400,300);
-
-    BorderPane pnlPlotRetTimeClusters = new BorderPane();
-    pnlPlotRetTimeClusters.setStyle("-fx-background-color: #FFFFFF;");
-    pnlPlotRetTimeClusters.setCenter(retTimeMZPlot);
-    // GUIUtils.addMarginAndBorder(pnlPlotRetTimeClusters, 10);
-
-    //pnlTabs.getChildren().add();
-
-    retTimeIntensityPlot.setMinSize(400,300);
-
-    BorderPane pnlPlotShapeClusters = new BorderPane();
-    pnlPlotShapeClusters.setStyle("-fx-background-color: #FFFFFF;");;
-    pnlPlotShapeClusters.setCenter(retTimeIntensityPlot);
-    // GUIUtils.addMarginAndBorder(pnlPlotShapeClusters, 10);
-
-    //pnlTabs.getChildren().add();
-    pnlTabs = new VBox(pnlPlotRetTimeClusters,pnlPlotShapeClusters);
-    pnlTabs.setSpacing(10);
-    super.paramsPane.add(pnlVisible, 0, super.getNumberOfParameters() + 3);
-  }
-
-  @Override
-  public void parametersChanged() {
-    super.updateParameterSetFromComponents();
-
-    if (!preview.isSelected())
-      return;
-
-    switch (compareParameters(parameterSet.getParameters())) {
-      case FIRST_PHASE_CHANGE:
-        comboPeakList.getOnAction().handle(new ActionEvent());
-//        comboPeakList.getSelectionModel().select(comboPeakList.getSelectionModel().getSelectedIndex());
-        break;
-
-      case SECOND_PHASE_CHANGE:
-        comboClusters.getOnAction().handle(new ActionEvent());
-//        comboClusters.getSelectionModel().select(comboClusters.getSelectionModel().getSelectedIndex());
-        break;
-    }
-  }
-
-  /**
-   * Cluster all peaks in PeakList based on retention time
-   *
-   * @param peaks list od ADAP peaks
-   * @param retTimeValues output of retention times
-   * @param mzValues output of m/z-values
-   * @param colorValues output of colors
-   */
-
-  private void retTimeCluster(List<Peak> peaks, List<Double> retTimeValues, List<Double> mzValues,
-      List<Double> colorValues) {
-    Double minDistance =
-        parameterSet.getParameter(ADAP3DecompositionV1_5Parameters.MIN_CLUSTER_DISTANCE).getValue();
-    Integer minSize =
-        parameterSet.getParameter(ADAP3DecompositionV1_5Parameters.MIN_CLUSTER_SIZE).getValue();
-    Double minIntensity = parameterSet
-        .getParameter(ADAP3DecompositionV1_5Parameters.MIN_CLUSTER_INTENSITY).getValue();
-
-    if (minDistance == null || minSize == null || minIntensity == null)
-      return;
-
-    List<List<Peak>> retTimeClusters =
-        TwoStepDecomposition.getRetTimeClusters(peaks, minDistance, minSize, minIntensity);
-
-    int colorIndex = 0;
-    final int numColors = 7;
-    final double[] colors = new double[numColors];
-    for (int i = 0; i < numColors; ++i)
-      colors[i] = (double) i / numColors;
-
-    comboClustersModel.clear();;
-
-    // Disable action listeners
-    // ActionListener[] comboListeners = comboClusters.getActionListeners();
-    // for (ActionListener l : comboListeners)
-    // comboClusters.removeActionListener(l);
-
-    for (List<Peak> cluster : retTimeClusters) {
-      for (Peak peak : cluster) {
-        retTimeValues.add(peak.getRetTime());
-        mzValues.add(peak.getMZ());
-        colorValues.add(colors[colorIndex % numColors]);
-      }
-
-      ++colorIndex;
-
-      ComboClustersItem newItem = new ComboClustersItem(cluster);
-
-      int i;
-
-      for (i = 0; i < comboClustersModel.size(); ++i) {
-        double retTime = comboClustersModel.get(i).aveRetTime;
-        if (newItem.aveRetTime < retTime) {
-          comboClustersModel.add(i, newItem);
-          break;
-        }
-      }
-
-      if (i == comboClustersModel.size())
-        comboClustersModel.add(newItem);
-    }
-
-    // Enable action listeners
-    // for (ActionListener l : comboListeners)
-    // comboClusters.addActionListener(l);
-  }
-
-  /**
-   * Cluster list of PeakInfo based on the chromatographic shapes
-   *
-   * @param peaks list of ADAP peaks
-   * @param outClusters output of clusters
-   * @param outText output of tooltip text
-   * @param outColors output of colors
-   */
-
-  private void shapeCluster(List<Peak> peaks, List<List<NavigableMap<Double, Double>>> outClusters,
-      List<List<String>> outText, List<Double> outColors) {
-    NumberFormat numberFormat = NumberFormat.getNumberInstance();
-
-    Double edgeToHeightRatio =
-        parameterSet.getParameter(ADAP3DecompositionV1_5Parameters.EDGE_TO_HEIGHT_RATIO).getValue();
-    Double deltaToHeightRatio = parameterSet
-        .getParameter(ADAP3DecompositionV1_5Parameters.DELTA_TO_HEIGHT_RATIO).getValue();
-    Boolean useIsShared =
-        parameterSet.getParameter(ADAP3DecompositionV1_5Parameters.USE_ISSHARED).getValue();
-    Double shapeSimThreshold =
-        parameterSet.getParameter(ADAP3DecompositionV1_5Parameters.SHAPE_SIM_THRESHOLD).getValue();
-    Double minModelPeakSharpness =
-        parameterSet.getParameter(ADAP3DecompositionV1_5Parameters.MIN_MODEL_SHARPNESS).getValue();
-    List<Range<Double>> deprecatedMZValues =
-        parameterSet.getParameter(ADAP3DecompositionV1_5Parameters.MZ_VALUES).getValue();
-
-    if (edgeToHeightRatio == null || deltaToHeightRatio == null || useIsShared == null
-        || shapeSimThreshold == null || minModelPeakSharpness == null)
-      return;
-
-    List<Peak> modelPeakCandidates = TwoStepDecomposition.filterPeaks(peaks, useIsShared,
-        edgeToHeightRatio, deltaToHeightRatio, minModelPeakSharpness, new ArrayList<>());
-
-    if (modelPeakCandidates.isEmpty())
-      return;
-
-    List<List<Peak>> clusters =
-        TwoStepDecomposition.getShapeClusters(modelPeakCandidates, shapeSimThreshold);
-
-    outClusters.clear();
-    outText.clear();
-    outColors.clear();
-
-    Random rand = new Random();
-    rand.setSeed(0);
-
-    int colorIndex = 0;
-    final int numColors = 10;
-    final double[] colors = new double[numColors];
-
-    for (int i = 0; i < numColors; ++i)
-      colors[i] = rand.nextDouble();
-
-    for (List<Peak> cluster : clusters) {
-      List<NavigableMap<Double, Double>> c = new ArrayList<>(cluster.size());
-
-      List<String> texts = new ArrayList<>(cluster.size());
-
-      for (Peak peak : cluster) {
-        c.add(peak.getChromatogram());
-        texts.add(peak.getInfo() + "\nSharpness: "
-            + numberFormat.format(FeatureTools.sharpnessYang(peak.getChromatogram())));
-      }
-      outClusters.add(c);
-      outText.add(texts);
-
-      outColors.add(colors[colorIndex % numColors]);
-      ++colorIndex;
-    }
-  }
-
-  private byte compareParameters(Parameter[] newValues) {
-    if (currentValues == null) {
-      int size = newValues.length;
-      currentValues = new Object[size];
-      for (int i = 0; i < size; ++i)
-        currentValues[i] = newValues[i].getValue();
-
-      return FIRST_PHASE_CHANGE;
-    }
-
-    final Set<Integer> firstPhaseIndices = new HashSet<>(Arrays.asList(new Integer[] {1, 2, 3}));
-
-    final Set<Integer> secondPhaseIndices =
-        new HashSet<>(Arrays.asList(new Integer[] {4, 5, 6, 7, 8, 10}));
-
-    int size = Math.min(currentValues.length, newValues.length);
-
-    Set<Integer> changedIndices = new HashSet<>();
-
-    for (int i = 0; i < size; ++i) {
-      Object oldValue = currentValues[i];
-      Object newValue = newValues[i].getValue();
-
-      if (newValue != null && oldValue != null && oldValue.equals(newValue))
-        continue;
-
-      changedIndices.add(i);
-    }
-
-    byte result = NO_CHANGE;
-
-    if (!Sets.intersection(firstPhaseIndices, changedIndices).isEmpty())
-      result = FIRST_PHASE_CHANGE;
-
-    else if (!Sets.intersection(secondPhaseIndices, changedIndices).isEmpty())
-      result = SECOND_PHASE_CHANGE;
-
-    for (int i = 0; i < size; ++i)
-      currentValues[i] = newValues[i].getValue();
-
-    return result;
-  }
-
-}
-=======
 ///*
 // * Copyright (c) 2004-2022 The MZmine Development Team
 // *
@@ -949,5 +471,4 @@
 //    return result;
 //  }
 //
-//}
->>>>>>> b8553a82
+//}