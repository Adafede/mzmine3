/*
 * Copyright (c) 2004-2024 The MZmine Development Team
 *
 * Permission is hereby granted, free of charge, to any person
 * obtaining a copy of this software and associated documentation
 * files (the "Software"), to deal in the Software without
 * restriction, including without limitation the rights to use,
 * copy, modify, merge, publish, distribute, sublicense, and/or sell
 * copies of the Software, and to permit persons to whom the
 * Software is furnished to do so, subject to the following
 * conditions:
 *
 * The above copyright notice and this permission notice shall be
 * included in all copies or substantial portions of the Software.
 *
 * THE SOFTWARE IS PROVIDED "AS IS", WITHOUT WARRANTY OF ANY KIND,
 * EXPRESS OR IMPLIED, INCLUDING BUT NOT LIMITED TO THE WARRANTIES
 * OF MERCHANTABILITY, FITNESS FOR A PARTICULAR PURPOSE AND
 * NONINFRINGEMENT. IN NO EVENT SHALL THE AUTHORS OR COPYRIGHT
 * HOLDERS BE LIABLE FOR ANY CLAIM, DAMAGES OR OTHER LIABILITY,
 * WHETHER IN AN ACTION OF CONTRACT, TORT OR OTHERWISE, ARISING
 * FROM, OUT OF OR IN CONNECTION WITH THE SOFTWARE OR THE USE OR
 * OTHER DEALINGS IN THE SOFTWARE.
 */

package io.github.mzmine.util;

import com.google.common.collect.Range;
import io.github.mzmine.datamodel.DataPoint;
import io.github.mzmine.datamodel.FeatureIdentity;
import io.github.mzmine.datamodel.FeatureStatus;
import io.github.mzmine.datamodel.IMSRawDataFile;
import io.github.mzmine.datamodel.MobilityType;
import io.github.mzmine.datamodel.PolarityType;
import io.github.mzmine.datamodel.RawDataFile;
import io.github.mzmine.datamodel.Scan;
import io.github.mzmine.datamodel.featuredata.FeatureDataUtils;
import io.github.mzmine.datamodel.featuredata.IonMobilogramTimeSeries;
import io.github.mzmine.datamodel.featuredata.IonTimeSeries;
import io.github.mzmine.datamodel.featuredata.IonTimeSeriesUtils;
import io.github.mzmine.datamodel.features.Feature;
import io.github.mzmine.datamodel.features.FeatureListRow;
import io.github.mzmine.datamodel.features.ModularDataModel;
import io.github.mzmine.datamodel.features.ModularFeature;
import io.github.mzmine.datamodel.features.ModularFeatureList;
import io.github.mzmine.datamodel.features.ModularFeatureListRow;
import io.github.mzmine.datamodel.features.compoundannotations.CompoundDBAnnotation;
import io.github.mzmine.datamodel.features.compoundannotations.FeatureAnnotation;
import io.github.mzmine.datamodel.features.types.DataType;
import io.github.mzmine.datamodel.features.types.DataTypes;
import io.github.mzmine.datamodel.features.types.ListWithSubsType;
import io.github.mzmine.datamodel.features.types.annotations.CompoundDatabaseMatchesType;
import io.github.mzmine.datamodel.features.types.annotations.SpectralLibraryMatchesType;
import io.github.mzmine.datamodel.features.types.modifiers.AnnotationType;
import io.github.mzmine.datamodel.impl.SimpleDataPoint;
import io.github.mzmine.datamodel.msms.DDAMsMsInfo;
import io.github.mzmine.main.MZmineCore;
import io.github.mzmine.util.scans.ScanUtils;
import io.github.mzmine.util.spectraldb.entry.SpectralDBAnnotation;
import java.text.Format;
import java.util.ArrayList;
import java.util.Arrays;
import java.util.Comparator;
import java.util.HashMap;
import java.util.List;
import java.util.Map;
import java.util.Set;
import java.util.logging.Level;
import java.util.logging.Logger;
import java.util.stream.Collectors;
import org.jetbrains.annotations.NotNull;
import org.jetbrains.annotations.Nullable;

/**
 * Utilities for feature lists
 */
public class FeatureUtils {

  private static final Logger logger = Logger.getLogger(FeatureUtils.class.getName());

  private static final FeatureListRowSorter ascMzRowSorter = new FeatureListRowSorter(
      SortingProperty.MZ, SortingDirection.Ascending);

  /**
   * Common utility method to be used as Feature.toString() method in various Feature
   * implementations
   *
   * @param feature Feature to be converted to String
   * @return String representation of the feature
   */
  public static String featureToString(@Nullable Feature feature) {
    if (feature == null) {
      return "null";
    }
    StringBuffer buf = new StringBuffer();
    Format mzFormat = MZmineCore.getConfiguration().getMZFormat();
    buf.append("m/z ");
    buf.append(mzFormat.format(feature.getMZ()));

    final Float averageRT = feature.getRT();
    if (averageRT != null) {
      Format timeFormat = MZmineCore.getConfiguration().getRTFormat();
      buf.append(" (");
      buf.append(timeFormat.format(averageRT));
      buf.append(" min)");
    }

    final Float mobility = feature.getMobility();
    if (mobility != null) {
      Format mobilityFormat = MZmineCore.getConfiguration().getMobilityFormat();
      buf.append(" [");
      buf.append(mobilityFormat.format(mobility));
      buf.append(" ");
      final MobilityType unit = feature.getMobilityUnit();
      if (unit != null) {
        buf.append(unit.getUnit());
      }
      buf.append("]");
    }

    buf.append(" : ");
    buf.append(feature.getRawDataFile().getName());
    return buf.toString();
  }

  public static String rowToString(FeatureListRow row) {
    StringBuffer buf = new StringBuffer();
    Format mzFormat = MZmineCore.getConfiguration().getMZFormat();

    buf.append("#");
    buf.append(row.getID());

    buf.append(" m/z ");
    buf.append(mzFormat.format(row.getAverageMZ()));

    final Float averageRT = row.getAverageRT();
    if (averageRT != null) {
      Format timeFormat = MZmineCore.getConfiguration().getRTFormat();
      buf.append(" (");
      buf.append(timeFormat.format(averageRT));
      buf.append(" min)");
    }

    final Float mobility = row.getAverageMobility();
    if (mobility != null) {
      Format mobilityFormat = MZmineCore.getConfiguration().getMobilityFormat();
      buf.append(" [");
      buf.append(mobilityFormat.format(mobility));
      buf.append(" ");
      final MobilityType unit = row.getBestFeature().getMobilityUnit();
      if (unit != null) {
        buf.append(unit.getUnit());
      }
      buf.append("]");
    }

    return buf.toString();
  }

  /**
   * Compares identities of two feature list rows. 1) if preferred identities are available, they
   * must be same 2) if no identities are available on both rows, return true 3) otherwise all
   * identities on both rows must be same
   *
   * @return True if identities match between rows
   */
  public static boolean compareIdentities(FeatureListRow row1, FeatureListRow row2) {

    if ((row1 == null) || (row2 == null)) {
      return false;
    }

    // If both have preferred identity available, then compare only those
    FeatureIdentity row1PreferredIdentity = row1.getPreferredFeatureIdentity();
    FeatureIdentity row2PreferredIdentity = row2.getPreferredFeatureIdentity();
    if ((row1PreferredIdentity != null) && (row2PreferredIdentity != null)) {
      return row1PreferredIdentity.getName().equals(row2PreferredIdentity.getName());
    }

    // If no identities at all for both rows, then return true
    List<FeatureIdentity> row1Identities = row1.getPeakIdentities();
    List<FeatureIdentity> row2Identities = row2.getPeakIdentities();
    if ((row1Identities.isEmpty()) && (row2Identities.isEmpty())) {
      return true;
    }

    // Otherwise compare all against all and require that each identity has
    // a matching identity on the other row
    if (row1Identities.size() != row2Identities.size()) {
      return false;
    }
    boolean sameID = false;
    for (FeatureIdentity row1Identity : row1Identities) {
      sameID = false;
      for (FeatureIdentity row2Identity : row2Identities) {
        if (row1Identity.getName().equals(row2Identity.getName())) {
          sameID = true;
          break;
        }
      }
      if (!sameID) {
        break;
      }
    }

    return sameID;
  }

  /**
   * Compare charge state of the best MS/MS precursor masses
   *
   * @param row1 FeatureListRow 1
   * @param row2 FeatureListRow 2
   * @return true, same charge state
   */
  public static boolean compareChargeState(FeatureListRow row1, FeatureListRow row2) {

    assert ((row1 != null) && (row2 != null));

    int firstCharge = row1.getBestFeature().getCharge();
    int secondCharge = row2.getBestFeature().getCharge();

    return (firstCharge == 0) || (secondCharge == 0) || (firstCharge == secondCharge);

  }

  /**
   * Returns true if feature list row contains a compound identity matching to id
   */
  public static boolean containsIdentity(FeatureListRow row, FeatureIdentity id) {

    for (FeatureIdentity identity : row.getPeakIdentities()) {
      if (identity.getName().equals(id.getName())) {
        return true;
      }
    }

    return false;
  }

  /**
   * Finds a combined m/z range that covers all given features
   */
  public static Range<Double> findMZRange(Feature[] features) {

    Range<Double> mzRange = null;

    for (Feature p : features) {
      if (mzRange == null) {
        mzRange = p.getRawDataPointsMZRange();
      } else {
        mzRange = mzRange.span(p.getRawDataPointsMZRange());
      }
    }

    return mzRange;

  }

  /**
   * Integrates over a given m/z and rt range within a raw data file.
   *
   * @param dataFile
   * @param rtRange
   * @param mzRange
   * @return The result of the integration.
   */
  public static double integrateOverMzRtRange(RawDataFile dataFile, List<Scan> scans,
      Range<Float> rtRange, Range<Double> mzRange) {
    final IonTimeSeries<?> series = IonTimeSeriesUtils.extractIonTimeSeries(dataFile, scans,
        mzRange, rtRange, null);

    return FeatureDataUtils.calculateArea(series);
  }


  /**
   * @param row The row.
   * @return The average retention time range of all features contained in this feature list row
   * across all raw data files. Empty range (0,0) if the row is null or has no feature assigned to
   * it.
   */
  public @NotNull
  static Range<Float> getFeatureListRowAvgRtRange(FeatureListRow row) {

    if (row == null || row.getBestFeature() == null) {
      return Range.closed(0.f, 0.f);
    }

    int size = row.getFeatures().size();
    double[] lower = new double[size];
    double[] upper = new double[size];

    Feature[] f = row.getFeatures().toArray(new Feature[0]);

    for (int i = 0; i < size; i++) {
      if (f[i] == null) {
        continue;
      }

      Range<Float> r = f[i].getRawDataPointsRTRange();

      lower[i] = r.lowerEndpoint();
      upper[i] = r.upperEndpoint();
    }

    float avgL = 0, avgU = 0;
    for (int i = 0; i < size; i++) {
      avgL += (float) lower[i];
      avgU += (float) upper[i];
    }
    avgL /= size;
    avgU /= size;

    return Range.closed(avgL, avgU);
  }

  /**
   * Creates a copy of a FeatureListRow.
   *
   * @param row A row.
   * @return A copy of row.
   */
  public static ModularFeatureListRow copyFeatureRow(final ModularFeatureListRow row) {
    return copyFeatureRow(row.getFeatureList(), row, true);
  }

  /**
   * Create a copy of a feature list row.
   *
   * @param newFeatureList
   * @param row            the row to copy.
   * @return the newly created copy.
   */
  private static ModularFeatureListRow copyFeatureRow(ModularFeatureList newFeatureList,
      final ModularFeatureListRow row, boolean copyFeatures) {
    // Copy the feature list row.
    final ModularFeatureListRow newRow = new ModularFeatureListRow(newFeatureList, row,
        copyFeatures);

    // TODO this should actually be already copied in the feature list row constructor (all DataTypes are)
//     if (row.getFeatureInformation() != null) {
//      SimpleFeatureInformation information =
//              new SimpleFeatureInformation(new HashMap<>(row.getFeatureInformation().getAllProperties()));
//      newRow.setFeatureInformation(information);
//    }

    return newRow;
  }

  /**
   * Creates a copy of an array of FeatureListRows.
   *
   * @param rows The rows to be copied.
   * @return A copy of rows.
   */
  public static ModularFeatureListRow[] copyFeatureRows(final ModularFeatureListRow[] rows) {
    ModularFeatureListRow[] newRows = new ModularFeatureListRow[rows.length];
    for (int i = 0; i < newRows.length; i++) {
      newRows[i] = copyFeatureRow(rows[i]);
    }
    return newRows;
  }

  public static ModularFeatureListRow[] copyFeatureRows(ModularFeatureList newFeatureList,
      final ModularFeatureListRow[] rows, boolean copyFeatures) {
    ModularFeatureListRow[] newRows = new ModularFeatureListRow[rows.length];
    for (int i = 0; i < newRows.length; i++) {
      newRows[i] = copyFeatureRow(newFeatureList, rows[i], copyFeatures);
    }
    return newRows;
  }

  public static List<ModularFeatureListRow> copyFeatureRows(
      final List<ModularFeatureListRow> rows) {
    return rows.stream().map(row -> copyFeatureRow(row)).collect(Collectors.toList());
  }

  public static List<ModularFeatureListRow> copyFeatureRows(ModularFeatureList newFeatureList,
      final List<ModularFeatureListRow> rows, boolean copyFeatures) {
    return rows.stream().map(row -> copyFeatureRow(newFeatureList, row, copyFeatures))
        .collect(Collectors.toList());
  }

  /**
   * Convenience method to sort an array of FeatureListRows by ascending m/z
   *
   * @param rows
   * @return Array sorted by ascending m/z.
   */
  public static FeatureListRow[] sortRowsMzAsc(FeatureListRow[] rows) {
    Arrays.sort(rows, ascMzRowSorter);
    return rows;
  }

  /**
   * Builds simple modular feature from manual feature using mz and rt range.
   *
   * @param featureList
   * @param dataFile
   * @param rtRange
   * @param mzRange
   * @return The result of the integration.
   */
  public static ModularFeature buildSimpleModularFeature(ModularFeatureList featureList,
      RawDataFile dataFile, Range<Float> rtRange, Range<Double> mzRange) {

    // Get MS1 scans in RT range.
    Scan[] scanRange = dataFile.getScanNumbers(1, rtRange);

    // Feature parameters.
    DataPoint targetDP[] = new DataPoint[scanRange.length];
    double targetMZ;
    float targetRT, targetHeight, targetArea;
    targetMZ = (mzRange.lowerEndpoint() + mzRange.upperEndpoint()) / 2;
    targetRT = (float) (rtRange.upperEndpoint() + rtRange.lowerEndpoint()) / 2;
    targetHeight = targetArea = 0;
    Scan representativeScan = null;
    List<Scan> allMS2fragmentScanNumbers = ScanUtils.streamAllMS2FragmentScans(dataFile, rtRange,
        mzRange).toList();

    // Get target data points, height, and estimated area over range.
    for (int i = 0; i < scanRange.length; i++) {
      Scan scan = scanRange[i];
      double mz = targetMZ;
      double intensity = 0;

      // Get base peak for target.
      DataPoint basePeak = ScanUtils.findBasePeak(scan, mzRange);

      // If peak exists, get data point values.
      if (basePeak != null) {
        mz = basePeak.getMZ();
        intensity = basePeak.getIntensity();
      }

      // Add data point to array.
      targetDP[i] = new SimpleDataPoint(mz, intensity);

      // Update feature height and scan.
      if (intensity > targetHeight) {
        targetHeight = (float) intensity;
        representativeScan = scan;
      }

      // Skip area calculation for last datapoint.
      if (i == scanRange.length - 1) {
        break;
      }

      // Get next scan for area calculation.
      Scan nextScan = scanRange[i + 1];
      DataPoint nextBasePeak = ScanUtils.findBasePeak(scan, mzRange);
      double nextIntensity = 0;

      if (nextBasePeak != null) {
        nextIntensity = nextBasePeak.getIntensity();
      }

      // Naive area under the curve calculation.
      double rtDifference = nextScan.getRetentionTime() - scan.getRetentionTime();
      rtDifference *= 60;
      targetArea += (float) (rtDifference * (intensity + nextIntensity) / 2);
    }

    if (targetHeight != 0) {

      // Set intensity range with maximum height in range.
      Range intensityRange = Range.open((float) 0.0, targetHeight);

      // Build new feature for target.
      ModularFeature newPeak = new ModularFeature(featureList, dataFile, targetMZ, targetRT,
          targetHeight, targetArea, scanRange, targetDP, FeatureStatus.DETECTED, representativeScan,
          allMS2fragmentScanNumbers, rtRange, mzRange, intensityRange);

      return newPeak;
    } else {
      return null;
    }
  }

  /**
   * Loops over all {@link DataType}s in a {@link FeatureListRow}. Extracts all annotations derived
   * from a {@link CompoundDBAnnotation} in all {@link AnnotationType}s derived from the
   * {@link ListWithSubsType} within the {@link FeatureListRow}'s
   * {@link io.github.mzmine.datamodel.features.ModularDataModel}.
   *
   * @param selectedRow The row
   * @return List of all annotations.
   */
  @NotNull
  public static List<CompoundDBAnnotation> extractAllCompoundAnnotations(
      FeatureListRow selectedRow) {
    final List<CompoundDBAnnotation> compoundAnnotations = new ArrayList<>();
    final Set<DataType> dataTypes = selectedRow.getTypes();
    for (DataType dataType : dataTypes) {
      if (dataType instanceof ListWithSubsType<?> listType && dataType instanceof AnnotationType) {
        final List<?> list = selectedRow.get(listType);
        if (list != null && !list.isEmpty()) {
          list.stream().filter(c -> c instanceof CompoundDBAnnotation)
              .forEach(c -> compoundAnnotations.add((CompoundDBAnnotation) c));
        }
      }
    }
    return compoundAnnotations;
  }

  public static boolean isImsFeature(Feature f) {
    return f.getRawDataFile() instanceof IMSRawDataFile
        && f.getFeatureData() instanceof IonMobilogramTimeSeries;
  }

  /**
   * Extracts the best (most confident) {@link FeatureAnnotation} from a feature/row.
   *
   * @param m The row/feature.
   * @return The annotation or null.
   */
  @Nullable
  public static FeatureAnnotation getBestFeatureAnnotation(ModularDataModel m) {
    final List<SpectralDBAnnotation> specDb = m.get(SpectralLibraryMatchesType.class);
    if (specDb != null && !specDb.isEmpty()) {
      return specDb.get(0);
    }

    final List<CompoundDBAnnotation> comp = m.get(CompoundDatabaseMatchesType.class);
    if (comp != null && !comp.isEmpty()) {
      return comp.get(0);
    }

    return null;
  }


  /**
   * Extracts a sub-value for any data type from annotations that implement {@link ListWithSubsType}
   * and {@link AnnotationType}, e.g. {@link CompoundDatabaseMatchesType} and
   * {@link SpectralLibraryMatchesType}. (Basically all annotations should implement this) Can be
   * used to create a consensus formula, annotation or else.
   *
   * @param featureListRow The row.
   * @param theType        The sub data type of which to extract the value from.
   * @param <K>            The class of the annotation that contains the data type theType.
   * @param <V>            The value of the data type in the annotation class K.
   * @return A mapping of annotation list type to the sub data type value.
   */
  public static <K extends ListWithSubsType & AnnotationType, V> Map<K, V> extractSubValueFromAllAnnotations(
      FeatureListRow featureListRow, Class<? extends DataType<V>> theType) {

    return extractSubValueFromAllAnnotations(featureListRow, DataTypes.get(theType));
  }

  /**
   * Extracts a sub-value for any data type from annotations that implement {@link ListWithSubsType}
   * and {@link AnnotationType}, e.g. {@link CompoundDatabaseMatchesType} and
   * {@link SpectralLibraryMatchesType}. (Basically all annotations should implement this) Can be
   * used to create a consensus formula, annotation or else.
   *
   * @param featureListRow The row.
   * @param theType        The sub data type of which to extract the value from.
   * @param <K>            The class of the annotation that contains the data type theType.
   * @param <V>            The value of the data type in the annotation class K.
   * @return A mapping of annotation list type to the sub data type value.
   */
  public static <K extends ListWithSubsType & AnnotationType, V> Map<K, V> extractSubValueFromAllAnnotations(
      FeatureListRow featureListRow, DataType<V> theType) {
    final Map<K, V> result = new HashMap<>();

    // get ALL DataTypes from the feature list
    final Set<DataType> dataTypes = featureListRow.getTypes();

    for (DataType<?> type : dataTypes) {

      // filter for ListWithSubsType which are an annotation
      if (!(type instanceof ListWithSubsType<?> listType)
          || !(listType instanceof AnnotationType)) {
        continue;
      }

      // get the actual value of the ListWithSubsType stored in the feature list, we know its a list
      final List<?> annotationList = featureListRow.get(listType);

      if (annotationList == null || annotationList.isEmpty()) {
        continue;
      }

      // get the list of subTypes
      final List<DataType> subDataTypeList = listType.getSubDataTypes();

      // check if the searched data type exists in the listWithSubsType
      final int subColIndex = subDataTypeList.indexOf(theType);
      if (subColIndex == -1) {
        continue;
      }

      try {
        V value = (V) listType.getSubColValue(subColIndex, annotationList);
        result.put((K) listType, value);
      } catch (ClassCastException e) {
        logger.log(Level.WARNING, e.getMessage(), e);
      }
    }

    return result;
  }

  public static Integer extractBestAbsoluteChargeState(FeatureListRow row) {
    return extractBestAbsoluteChargeState(row, row.getMostIntenseFragmentScan());
  }

  /**
   * Get the absolute/unsigned polarity of this row. Checks the row charge first, then the supplied
   * scan and then the best feature. If the charge is undetermined, the default of 1 is returned.
   */
  public static int extractBestAbsoluteChargeState(FeatureListRow row, Scan scan) {
    final Integer rowCharge = row.getRowCharge();
    if (rowCharge != null && rowCharge != 0) {
      return Math.abs(rowCharge);
    }
    if (scan.getMsMsInfo() instanceof DDAMsMsInfo dda) {
      final Integer precursorCharge = dda.getPrecursorCharge();
      if (precursorCharge != null && precursorCharge != 0) {
        return Math.abs(precursorCharge);
      }
    }
    final Integer featureCharge = row.getBestFeature().getCharge();
    if (featureCharge != null && featureCharge != 0) {
      return Math.abs(featureCharge);
    }

    return 1;
  }

  public static PolarityType extractBestPolarity(FeatureListRow row) {
    return extractBestPolarity(row, null);
  }

  /**
   * Extracts the best polarity from the row. Checks the supplied scan first, then the row fragment
   * scan and then the best feature fragment scan. IF no polarity is found, positive
   */
  public static PolarityType extractBestPolarity(FeatureListRow row, Scan scan) {
    if (scan != null && scan.getPolarity() != null) {
      return scan.getPolarity();
    }
    if (row.getMostIntenseFragmentScan() != null) {
      return row.getMostIntenseFragmentScan().getPolarity();
    }
    if (row.getBestFeature().getRepresentativeScan() != null) {
      final PolarityType pol = row.getBestFeature().getRepresentativeScan().getPolarity();
      if (pol != null) {
        return pol;
      }
    }
    return PolarityType.POSITIVE;
  }

  public static Integer extractBestSignedChargeState(FeatureListRow row, Scan scan) {
    final int absCharge = extractBestAbsoluteChargeState(row, scan);
    final PolarityType pol = extractBestPolarity(row, scan);

    return absCharge * pol.getSign();
  }

<<<<<<< HEAD
  public static String rowsToIdString(List<? extends FeatureListRow> rows) {
    return rows.stream().map(FeatureListRow::getID).map(Object::toString)
        .collect(Collectors.joining(";"));
  }

  public static List<FeatureListRow> idStringToRows(ModularFeatureList flist, String str) {
    final Set<Integer> ids = Arrays.stream(str.split(";")).map(Integer::valueOf)
        .collect(Collectors.toSet());
    return flist.stream().filter(row -> ids.contains(row.getID()))
        .sorted(Comparator.comparingInt(FeatureListRow::getID)).toList();
  }
=======
>>>>>>> 1ba38b41
}<|MERGE_RESOLUTION|>--- conflicted
+++ resolved
@@ -662,18 +662,4 @@
     return absCharge * pol.getSign();
   }
 
-<<<<<<< HEAD
-  public static String rowsToIdString(List<? extends FeatureListRow> rows) {
-    return rows.stream().map(FeatureListRow::getID).map(Object::toString)
-        .collect(Collectors.joining(";"));
-  }
-
-  public static List<FeatureListRow> idStringToRows(ModularFeatureList flist, String str) {
-    final Set<Integer> ids = Arrays.stream(str.split(";")).map(Integer::valueOf)
-        .collect(Collectors.toSet());
-    return flist.stream().filter(row -> ids.contains(row.getID()))
-        .sorted(Comparator.comparingInt(FeatureListRow::getID)).toList();
-  }
-=======
->>>>>>> 1ba38b41
 }