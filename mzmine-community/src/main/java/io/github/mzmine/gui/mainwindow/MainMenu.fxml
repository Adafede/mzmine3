--- conflicted
+++ resolved
@@ -408,20 +408,16 @@
         userData="io.github.mzmine.modules.dataprocessing.id_cliquems.CliqueMSModule"/>
     </Menu>
 
-<<<<<<< HEAD
-    <!--<Menu text="Spectral deconvolution (GC)">
-=======
     <Menu text="Spectral deconvolution (GC)">
       <MenuItem text="GC-EI spectral deconvolution"
         onAction="#runModule"
         userData="io.github.mzmine.modules.dataprocessing.featdet_spectraldeconvolutiongc.SpectralDeconvolutionGCModule"/>
->>>>>>> af7c14cb
-      <MenuItem text="Hierarchical clustering"
-        onAction="#runModule"
-        userData="io.github.mzmine.modules.dataprocessing.adap_hierarchicalclustering.ADAPHierarchicalClusteringModule"/>
-      <MenuItem text="Multivariate curve resolution"
-        onAction="#runModule"
-        userData="io.github.mzmine.modules.dataprocessing.adap_mcr.ADAPMultivariateCurveResolutionModule"/>
+<!--      <MenuItem text="Hierarchical clustering"-->
+<!--        onAction="#runModule"-->
+<!--        userData="io.github.mzmine.modules.dataprocessing.adap_hierarchicalclustering.ADAPHierarchicalClusteringModule"/>-->
+<!--      <MenuItem text="Multivariate curve resolution"-->
+<!--        onAction="#runModule"-->
+<!--        userData="io.github.mzmine.modules.dataprocessing.adap_mcr.ADAPMultivariateCurveResolutionModule"/>-->
     </Menu>-->
 
     <Menu text="Feature list filtering">
@@ -457,13 +453,8 @@
       <!--<MenuItem text="Hierarchical aligner (GC)" // not mit compatible
         onAction="#runModule"
         userData="io.github.mzmine.modules.dataprocessing.align_hierarchical.HierarAlignerGcModule"/>-->
-<<<<<<< HEAD
       <!--<MenuItem text="ADAP aligner (GC)" onAction="#runModule"
         userData="io.github.mzmine.modules.dataprocessing.align_adap3.ADAP3AlignerModule"/>-->
-=======
-      <MenuItem text="ADAP aligner (GC)" onAction="#runModule"
-        userData="io.github.mzmine.modules.dataprocessing.align_adap3.ADAP3AlignerModule"/>
->>>>>>> af7c14cb
       <MenuItem text="LC-Image-Aligner" onAction="#runModule"
         userData="io.github.mzmine.modules.dataprocessing.align_lcimage.LcImageAlignerModule"/>
     </Menu>
