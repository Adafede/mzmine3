--- conflicted
+++ resolved
@@ -80,19 +80,17 @@
      -fx-background-insets: 0px ;
  }
 
-<<<<<<< HEAD
 .bold-label {
   -fx-font-weight: bold;
 }
 
 .italic-label {
   -fx-font-style: italic;
-=======
+}
 
 .icon-button .ikonli-font-icon {
     -fx-icon-color: -fx-text-background-color;
 }
 .icon-button:hover .ikonli-font-icon {
     -fx-icon-color: -jr-selected;
->>>>>>> 18ef4cb5
 }