--- conflicted
+++ resolved
@@ -514,11 +514,7 @@
 		<dependency>
 			<groupId>org.du-lab.adap</groupId>
 			<artifactId>adap</artifactId>
-<<<<<<< HEAD
-			<version>4.0.2</version>
-=======
 			<version>4.0.3</version>
->>>>>>> 3c7f9014
 		</dependency>
 
 		<dependency>
