--- conflicted
+++ resolved
@@ -1,16 +1,5 @@
 /*
  * Copyright (c) 2004-2022 The MZmine Development Team
-<<<<<<< HEAD
- * Permission is hereby granted, free of charge, to any person
- * obtaining a copy of this software and associated documentation
- * files (the "Software"), to deal in the Software without
- * restriction, including without limitation the rights to use,
- * copy, modify, merge, publish, distribute, sublicense, and/or sell
- * copies of the Software, and to permit persons to whom the
- * Software is furnished to do so, subject to the following
- * conditions:
- *
-=======
  *
  * Permission is hereby granted, free of charge, to any person
  * obtaining a copy of this software and associated documentation
@@ -21,7 +10,6 @@
  * Software is furnished to do so, subject to the following
  * conditions:
  *
->>>>>>> c6e98cb3
  * The above copyright notice and this permission notice shall be
  * included in all copies or substantial portions of the Software.
  *
@@ -41,8 +29,6 @@
 import io.github.mzmine.datamodel.IonizationType;
 import io.github.mzmine.datamodel.MassSpectrumType;
 import io.github.mzmine.datamodel.PolarityType;
-import io.github.mzmine.datamodel.PseudoSpectrum;
-import io.github.mzmine.datamodel.PseudoSpectrumType;
 import io.github.mzmine.datamodel.RawDataFile;
 import io.github.mzmine.datamodel.Scan;
 import io.github.mzmine.datamodel.features.ModularFeature;
@@ -55,7 +41,6 @@
 import io.github.mzmine.datamodel.features.types.numbers.FragmentScanNumbersType;
 import io.github.mzmine.datamodel.impl.DDAMsMsInfoImpl;
 import io.github.mzmine.datamodel.impl.MSnInfoImpl;
-import io.github.mzmine.datamodel.impl.SimplePseudoSpectrum;
 import io.github.mzmine.datamodel.impl.SimpleScan;
 import io.github.mzmine.datamodel.msms.ActivationMethod;
 import io.github.mzmine.datamodel.msms.DDAMsMsInfo;
@@ -90,7 +75,6 @@
 import org.junit.jupiter.api.TestInstance.Lifecycle;
 import org.junit.runner.RunWith;
 import org.mockito.junit.MockitoJUnitRunner;
-import org.opentest4j.AssertionFailedError;
 
 
 @RunWith(MockitoJUnitRunner.class)
