--- conflicted
+++ resolved
@@ -1,58 +1,45 @@
 /*
  * Copyright (C) 2016 Du-Lab Team <dulab.binf@gmail.com>
  *
- * This program is free software; you can redistribute it and/or modify it under the terms of the
- * GNU General Public License as published by the Free Software Foundation; either version 2 of the
- * License, or (at your option) any later version.
+ * This program is free software; you can redistribute it and/or
+ * modify it under the terms of the GNU General Public License
+ * as published by the Free Software Foundation; either version 2
+ * of the License, or (at your option) any later version.
  *
- * This program is distributed in the hope that it will be useful, but WITHOUT ANY WARRANTY; without
- * even the implied warranty of MERCHANTABILITY or FITNESS FOR A PARTICULAR PURPOSE. See the GNU
- * General Public License for more details.
+ * This program is distributed in the hope that it will be useful,
+ * but WITHOUT ANY WARRANTY; without even the implied warranty of
+ * MERCHANTABILITY or FITNESS FOR A PARTICULAR PURPOSE.  See the
+ * GNU General Public License for more details.
  *
- * You should have received a copy of the GNU General Public License along with this program; if
- * not, write to the Free Software Foundation, Inc., 59 Temple Place - Suite 330, Boston, MA
- * 02111-1307, USA.
+ * You should have received a copy of the GNU General Public License
+ * along with this program; if not, write to the Free Software
+ * Foundation, Inc., 59 Temple Place - Suite 330, Boston, MA  02111-1307, USA.
  */
 package net.sf.mzmine.modules.peaklistmethods.peakpicking.adap3decompositionV2;
 
-import java.util.ArrayList;
-import java.util.Arrays;
-import java.util.Comparator;
-import java.util.List;
+import com.google.common.collect.Range;
+import dulab.adap.datamodel.*;
+
+import java.util.*;
 import java.util.logging.Level;
 import java.util.logging.Logger;
-import javax.annotation.Nonnull;
-import com.google.common.collect.Range;
-import dulab.adap.datamodel.BetterComponent;
-import dulab.adap.datamodel.BetterPeak;
-import dulab.adap.datamodel.Chromatogram;
+
 import dulab.adap.workflow.decomposition.Decomposition;
 import dulab.adap.workflow.decomposition.RetTimeClusterer;
-import net.sf.mzmine.datamodel.DataPoint;
-import net.sf.mzmine.datamodel.Feature;
-import net.sf.mzmine.datamodel.IsotopePattern;
-import net.sf.mzmine.datamodel.MZmineProject;
-import net.sf.mzmine.datamodel.PeakList;
-import net.sf.mzmine.datamodel.PeakListRow;
-import net.sf.mzmine.datamodel.RawDataFile;
-import net.sf.mzmine.datamodel.impl.SimpleDataPoint;
-import net.sf.mzmine.datamodel.impl.SimpleFeature;
-import net.sf.mzmine.datamodel.impl.SimpleIsotopePattern;
-import net.sf.mzmine.datamodel.impl.SimplePeakList;
-import net.sf.mzmine.datamodel.impl.SimplePeakListAppliedMethod;
-import net.sf.mzmine.datamodel.impl.SimplePeakListRow;
+import net.sf.mzmine.datamodel.*;
+import net.sf.mzmine.datamodel.impl.*;
 import net.sf.mzmine.modules.peaklistmethods.qualityparameters.QualityParameters;
 import net.sf.mzmine.parameters.ParameterSet;
 import net.sf.mzmine.taskcontrol.AbstractTask;
 import net.sf.mzmine.taskcontrol.TaskStatus;
 
+import javax.annotation.Nonnull;
+
 /**
- *
  * @author aleksandrsmirnov
  */
 public class ADAP3DecompositionV2Task extends AbstractTask {
 
-<<<<<<< HEAD
     // Logger.
     private static final Logger LOG = Logger.getLogger(ADAP3DecompositionV2Task.class.getName());
 
@@ -63,13 +50,12 @@
     private final ChromatogramPeakPair originalLists;
     private PeakList newPeakList;
     private final Decomposition decomposition;
-    
+
     // User parameters
     private final ParameterSet parameters;
-    
+
     ADAP3DecompositionV2Task(final MZmineProject project, final ChromatogramPeakPair lists,
-                             final ParameterSet parameterSet)
-    {
+                             final ParameterSet parameterSet) {
         // Initialize.
         this.project = project;
         parameters = parameterSet;
@@ -77,17 +63,17 @@
         newPeakList = null;
         decomposition = new Decomposition();
     }
-    
+
     @Override
     public String getTaskDescription() {
         return "ADAP Peak decomposition on " + originalLists;
     }
-    
+
     @Override
     public double getFinishedPercentage() {
         return decomposition.getProcessedPercent();
     }
-    
+
     @Override
     public void run() {
         if (!isCanceled()) {
@@ -98,16 +84,15 @@
 
             // Check raw data files.
             if (originalLists.chromatograms.getNumberOfRawDataFiles() > 1
-                    && originalLists.peaks.getNumberOfRawDataFiles() > 1)
-            {
+                    && originalLists.peaks.getNumberOfRawDataFiles() > 1) {
                 setStatus(TaskStatus.ERROR);
                 setErrorMessage("Peak Decomposition can only be performed on peak lists with a single raw data file");
             } else {
-                
+
                 try {
-                    
+
                     newPeakList = decomposePeaks(originalLists);
-                    
+
                     if (!isCanceled()) {
 
                         // Add new peaklist to the project.
@@ -125,7 +110,7 @@
                         setStatus(TaskStatus.FINISHED);
                         LOG.info("Finished peak decomposition on " + originalLists);
                     }
-                    
+
                 } catch (IllegalArgumentException e) {
                     errorMsg = "Incorrect Peak List selected:\n"
                             + e.getMessage();
@@ -151,105 +136,26 @@
                     setErrorMessage(errorMsg);
                     setStatus(TaskStatus.ERROR);
                 }
-=======
-  // Logger.
-  private static final Logger LOG = Logger.getLogger(ADAP3DecompositionV2Task.class.getName());
-
-  // Peak lists.
-  private final MZmineProject project;
-  private final ChromatogramPeakPair originalLists;
-  private PeakList newPeakList;
-  private final Decomposition decomposition;
-
-  // User parameters
-  private final ParameterSet parameters;
-
-  ADAP3DecompositionV2Task(final MZmineProject project, final ChromatogramPeakPair lists,
-      final ParameterSet parameterSet) {
-    // Initialize.
-    this.project = project;
-    parameters = parameterSet;
-    originalLists = lists;
-    newPeakList = null;
-    decomposition = new Decomposition();
-  }
-
-  @Override
-  public String getTaskDescription() {
-    return "ADAP Peak decomposition on " + originalLists;
-  }
-
-  @Override
-  public double getFinishedPercentage() {
-    return decomposition.getProcessedPercent();
-  }
-
-  @Override
-  public void run() {
-    if (!isCanceled()) {
-      String errorMsg = null;
-
-      setStatus(TaskStatus.PROCESSING);
-      LOG.info("Started ADAP Peak Decomposition on " + originalLists);
-
-      // Check raw data files.
-      if (originalLists.chromatograms.getNumberOfRawDataFiles() > 1
-          && originalLists.peaks.getNumberOfRawDataFiles() > 1) {
-        setStatus(TaskStatus.ERROR);
-        setErrorMessage(
-            "Peak Decomposition can only be performed on peak lists with a single raw data file");
-      } else {
-
-        try {
-
-          newPeakList = decomposePeaks(originalLists);
-
-          if (!isCanceled()) {
-
-            // Add new peaklist to the project.
-            project.addPeakList(newPeakList);
-
-            // Add quality parameters to peaks
-            QualityParameters.calculateQualityParameters(newPeakList);
-
-            // Remove the original peaklist if requested.
-            if (parameters.getParameter(ADAP3DecompositionV2Parameters.AUTO_REMOVE).getValue()) {
-              project.removePeakList(originalLists.chromatograms);
-              project.removePeakList(originalLists.peaks);
->>>>>>> ec391687
             }
-
-            setStatus(TaskStatus.FINISHED);
-            LOG.info("Finished peak decomposition on " + originalLists);
-          }
-
-        } catch (IllegalArgumentException e) {
-          errorMsg = "Incorrect Peak List selected:\n" + e.getMessage();
-        } catch (IllegalStateException e) {
-          errorMsg = "Peak decompostion error:\n" + e.getMessage();
-        } catch (Exception e) {
-          errorMsg = "'Unknown error' during peak decomposition. \n" + e.getMessage();
-        } catch (Throwable t) {
-
-          setStatus(TaskStatus.ERROR);
-          setErrorMessage(t.getMessage());
-          LOG.log(Level.SEVERE, "Peak decompostion error", t);
-        }
-
-        // Report error.
-        if (errorMsg != null) {
-          setErrorMessage(errorMsg);
-          setStatus(TaskStatus.ERROR);
-        }
-      }
-    }
-  }
-
-<<<<<<< HEAD
+        }
+    }
+
+    private PeakList decomposePeaks(@Nonnull ChromatogramPeakPair lists) {
+        RawDataFile dataFile = lists.chromatograms.getRawDataFile(0);
+
+        // Create new peak list.
+        final PeakList resolvedPeakList = new SimplePeakList(lists.peaks + " "
+                + parameters.getParameter(ADAP3DecompositionV2Parameters.SUFFIX).getValue(), dataFile);
+
+        // Load previous applied methods.
+        for (final PeakList.PeakListAppliedMethod method : lists.peaks.getAppliedMethods()) {
+            resolvedPeakList.addDescriptionOfAppliedTask(method);
+        }
+
         // Add task description to peak list.
         resolvedPeakList.addDescriptionOfAppliedTask(new SimplePeakListAppliedMethod(
-                        "Peak deconvolution by ADAP-3", parameters));
-        
+                "Peak deconvolution by ADAP-3", parameters));
+
         // Collect peak information
         List<BetterPeak> chromatograms = utils.getPeaks(lists.chromatograms);
         List<BetterPeak> peaks = utils.getPeaks(lists.peaks);
@@ -258,86 +164,66 @@
         List<BetterComponent> components = getComponents(chromatograms, peaks);
 
         // Create PeakListRow for each components
-        List <PeakListRow> newPeakListRows = new ArrayList <> ();
+        List<PeakListRow> newPeakListRows = new ArrayList<>();
 
         int rowID = 0;
 
-        for (final BetterComponent component : components)
-        {
+        for (final BetterComponent component : components) {
             if (component.spectrum.length == 0 || component.getIntensity() < 1e-12) continue;
 
             // Create a reference peal
             Feature refPeak = getFeature(dataFile, component);
 
             // Add spectrum
-            List<DataPoint> dataPoints = new ArrayList <> ();
+            List<DataPoint> dataPoints = new ArrayList<>();
             for (int i = 0; i < component.spectrum.length; ++i) {
                 double mz = component.spectrum.getMZ(i);
                 double intensity = component.spectrum.getIntensity(i);
                 if (intensity > 1e-3 * component.getIntensity())
                     dataPoints.add(new SimpleDataPoint(mz, intensity));
             }
-=======
-  private PeakList decomposePeaks(@Nonnull ChromatogramPeakPair lists) {
-    RawDataFile dataFile = lists.chromatograms.getRawDataFile(0);
-
-    // Create new peak list.
-    final PeakList resolvedPeakList = new SimplePeakList(lists.peaks + " "
-        + parameters.getParameter(ADAP3DecompositionV2Parameters.SUFFIX).getValue(), dataFile);
->>>>>>> ec391687
-
-    // Load previous applied methods.
-    for (final PeakList.PeakListAppliedMethod method : lists.peaks.getAppliedMethods()) {
-      resolvedPeakList.addDescriptionOfAppliedTask(method);
-    }
-
-    // Add task description to peak list.
-    resolvedPeakList.addDescriptionOfAppliedTask(
-        new SimplePeakListAppliedMethod("Peak deconvolution by ADAP-3", parameters));
-
-    // Collect peak information
-    List<BetterPeak> chromatograms = new ADAP3DecompositionV2Utils().getPeaks(lists.chromatograms);
-    RetTimeClusterer.Item[] ranges =
-        Arrays.stream(lists.peaks.getRows()).map(PeakListRow::getBestPeak)
-            .map(p -> new RetTimeClusterer.Item(p.getRT(), p.getRawDataPointsRTRange(), p.getMZ()))
-            .toArray(RetTimeClusterer.Item[]::new);
-
-    // Find components (a.k.a. clusters of peaks with fragmentation spectra)
-    List<BetterComponent> components = getComponents(chromatograms, ranges);
-
-<<<<<<< HEAD
+
+            if (dataPoints.size() < 5) continue;
+
+            refPeak.setIsotopePattern(new SimpleIsotopePattern(
+                    dataPoints.toArray(new DataPoint[dataPoints.size()]),
+                    IsotopePattern.IsotopePatternStatus.PREDICTED,
+                    "Spectrum"));
+
+            PeakListRow row = new SimplePeakListRow(++rowID);
+
+            row.addPeak(dataFile, refPeak);
+
             // Set row properties
             row.setAverageMZ(refPeak.getMZ());
             row.setAverageRT(refPeak.getRT());
-             
+
             // resolvedPeakList.addRow(row);
             newPeakListRows.add(row);
         }
-        
+
         // ------------------------------------
         // Sort new peak rows by retention time
         // ------------------------------------
-        
+
         newPeakListRows.sort(Comparator.comparingDouble(PeakListRow::getAverageRT));
-        
+
         for (PeakListRow row : newPeakListRows)
             resolvedPeakList.addRow(row);
-        
+
         return resolvedPeakList;
     }
-    
-
-    
+
+
     /**
      * Performs ADAP Peak Decomposition
-     * 
+     *
      * @param chromatograms list of {@link BetterPeak} representing chromatograms
-     * @param ranges arrays of {@link RetTimeClusterer.Item} containing ranges of detected peaks
+     * @param ranges        arrays of {@link RetTimeClusterer.Item} containing ranges of detected peaks
      * @return Collection of dulab.adap.Component objects
      */
-    
-    private List<BetterComponent> getComponents(List<BetterPeak> chromatograms, List<BetterPeak> peaks)
-    {
+
+    private List<BetterComponent> getComponents(List<BetterPeak> chromatograms, List<BetterPeak> peaks) {
         // -----------------------------
         // ADAP Decomposition Parameters
         // -----------------------------
@@ -353,16 +239,14 @@
     }
 
     @Nonnull
-    private Feature getFeature(@Nonnull RawDataFile file, @Nonnull BetterPeak peak)
-    {
+    private Feature getFeature(@Nonnull RawDataFile file, @Nonnull BetterPeak peak) {
         Chromatogram chromatogram = peak.chromatogram;
 
         // Retrieve scan numbers
         int representativeScan = 0;
         int[] scanNumbers = new int[chromatogram.length];
         int count = 0;
-        for (int num : file.getScanNumbers())
-        {
+        for (int num : file.getScanNumbers()) {
             double retTime = file.getScan(num).getRetentionTime();
             Double intensity = chromatogram.getIntensity(retTime, false);
             if (intensity != null)
@@ -370,132 +254,32 @@
             if (retTime == peak.getRetTime())
                 representativeScan = num;
         }
-=======
-    // Create PeakListRow for each components
-    List<PeakListRow> newPeakListRows = new ArrayList<>();
-
-    int rowID = 0;
->>>>>>> ec391687
-
-    for (final BetterComponent component : components) {
-      if (component.spectrum.length == 0)
-        continue;
-
-      // Create a reference peal
-      Feature refPeak = getFeature(dataFile, component);
-
-      // Add spectrum
-      List<DataPoint> dataPoints = new ArrayList<>();
-      for (int i = 0; i < component.spectrum.length; ++i) {
-        double mz = component.spectrum.getMZ(i);
-        double intensity = component.spectrum.getIntensity(i);
-        if (intensity > 1e-3 * component.getIntensity())
-          dataPoints.add(new SimpleDataPoint(mz, intensity));
-      }
-
-      if (dataPoints.size() < 5)
-        continue;
-
-      refPeak.setIsotopePattern(
-          new SimpleIsotopePattern(dataPoints.toArray(new DataPoint[dataPoints.size()]),
-              IsotopePattern.IsotopePatternStatus.PREDICTED, "Spectrum"));
-
-      PeakListRow row = new SimplePeakListRow(++rowID);
-
-      row.addPeak(dataFile, refPeak);
-
-      // Set row properties
-      row.setAverageMZ(refPeak.getMZ());
-      row.setAverageRT(refPeak.getRT());
-
-      // resolvedPeakList.addRow(row);
-      newPeakListRows.add(row);
-    }
-
-    // ------------------------------------
-    // Sort new peak rows by retention time
-    // ------------------------------------
-
-    newPeakListRows.sort(Comparator.comparingDouble(PeakListRow::getAverageRT));
-
-    for (PeakListRow row : newPeakListRows)
-      resolvedPeakList.addRow(row);
-
-    return resolvedPeakList;
-  }
-
-
-
-  /**
-   * Performs ADAP Peak Decomposition
-   * 
-   * @param chromatograms list of {@link BetterPeak} representing chromatograms
-   * @param ranges arrays of {@link RetTimeClusterer.Item} containing ranges of detected peaks
-   * @return Collection of dulab.adap.Component objects
-   */
-
-  private List<BetterComponent> getComponents(List<BetterPeak> chromatograms,
-      RetTimeClusterer.Item[] ranges) {
-    // -----------------------------
-    // ADAP Decomposition Parameters
-    // -----------------------------
-
-    Decomposition.Parameters params = new Decomposition.Parameters();
-
-    params.prefWindowWidth =
-        parameters.getParameter(ADAP3DecompositionV2Parameters.PREF_WINDOW_WIDTH).getValue();
-    params.minClusterSize =
-        parameters.getParameter(ADAP3DecompositionV2Parameters.MIN_NUM_PEAK).getValue();
-    params.retTimeTolerance =
-        parameters.getParameter(ADAP3DecompositionV2Parameters.RET_TIME_TOLERANCE).getValue();
-    params.smoothing = parameters.getParameter(ADAP3DecompositionV2Parameters.SMOOTHING).getValue();
-    params.unimodality =
-        parameters.getParameter(ADAP3DecompositionV2Parameters.UNIMODALITY).getValue();
-
-    return decomposition.run(params, chromatograms, ranges);
-  }
-
-  @Nonnull
-  private Feature getFeature(@Nonnull RawDataFile file, @Nonnull BetterPeak peak) {
-    Chromatogram chromatogram = peak.chromatogram;
-
-    // Retrieve scan numbers
-    int representativeScan = 0;
-    int[] scanNumbers = new int[chromatogram.length];
-    int count = 0;
-    for (int num : file.getScanNumbers()) {
-      double retTime = file.getScan(num).getRetentionTime();
-      if (chromatogram.contains(retTime))
-        scanNumbers[count++] = num;
-      if (retTime == peak.getRetTime())
-        representativeScan = num;
-    }
-
-    // Calculate peak area
-    double area = 0.0;
-    for (int i = 1; i < chromatogram.length; ++i) {
-      double base = chromatogram.xs[i] - chromatogram.xs[i - 1];
-      double height = 0.5 * (chromatogram.ys[i] + chromatogram.ys[i - 1]);
-      area += base * height;
-    }
-
-    // Create array of DataPoints
-    DataPoint[] dataPoints = new DataPoint[chromatogram.length];
-    count = 0;
-    for (double intensity : chromatogram.ys)
-      dataPoints[count++] = new SimpleDataPoint(peak.getMZ(), intensity);
-
-    return new SimpleFeature(file, peak.getMZ(), peak.getRetTime(), peak.getIntensity(), area,
-        scanNumbers, dataPoints, Feature.FeatureStatus.MANUAL, representativeScan,
-        representativeScan, new int[] {},
-        Range.closed(peak.getFirstRetTime(), peak.getLastRetTime()),
-        Range.closed(peak.getMZ() - 0.01, peak.getMZ() + 0.01),
-        Range.closed(0.0, peak.getIntensity()));
-  }
-
-  @Override
-  public void cancel() {
-    decomposition.cancel();
-    super.cancel();
-  }
+
+        // Calculate peak area
+        double area = 0.0;
+        for (int i = 1; i < chromatogram.length; ++i) {
+            double base = chromatogram.xs[i] - chromatogram.xs[i - 1];
+            double height = 0.5 * (chromatogram.ys[i] + chromatogram.ys[i - 1]);
+            area += base * height;
+        }
+
+        // Create array of DataPoints
+        DataPoint[] dataPoints = new DataPoint[chromatogram.length];
+        count = 0;
+        for (double intensity : chromatogram.ys)
+            dataPoints[count++] = new SimpleDataPoint(peak.getMZ(), intensity);
+
+        return new SimpleFeature(file, peak.getMZ(), peak.getRetTime(), peak.getIntensity(), area,
+                scanNumbers, dataPoints, Feature.FeatureStatus.MANUAL, representativeScan,
+                representativeScan, new int[]{},
+                Range.closed(peak.getFirstRetTime(), peak.getLastRetTime()),
+                Range.closed(peak.getMZ() - 0.01, peak.getMZ() + 0.01),
+                Range.closed(0.0, peak.getIntensity()));
+    }
+
+    @Override
+    public void cancel() {
+        decomposition.cancel();
+        super.cancel();
+    }
 }