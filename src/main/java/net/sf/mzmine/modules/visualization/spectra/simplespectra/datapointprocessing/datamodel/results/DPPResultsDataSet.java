--- conflicted
+++ resolved
@@ -1,44 +1,41 @@
-/*
- * Copyright 2006-2018 The MZmine 2 Development Team
- * 
- * This file is part of MZmine 2.
- * 
- * MZmine 2 is free software; you can redistribute it and/or modify it under the terms of the GNU
- * General Public License as published by the Free Software Foundation; either version 2 of the
- * License, or (at your option) any later version.
- * 
- * MZmine 2 is distributed in the hope that it will be useful, but WITHOUT ANY WARRANTY; without
- * even the implied warranty of MERCHANTABILITY or FITNESS FOR A PARTICULAR PURPOSE. See the GNU
- * General Public License for more details.
- * 
- * You should have received a copy of the GNU General Public License along with MZmine 2; if not,
- * write to the Free Software Foundation, Inc., 51 Franklin St, Fifth Floor, Boston, MA 02110-1301
- * USA
- */
-
-package net.sf.mzmine.modules.visualization.spectra.simplespectra.datapointprocessing.datamodel.results;
-
-import net.sf.mzmine.datamodel.DataPoint;
-import net.sf.mzmine.modules.visualization.spectra.simplespectra.datapointprocessing.datamodel.ProcessedDataPoint;
-import net.sf.mzmine.modules.visualization.spectra.simplespectra.datasets.DataPointsDataSet;
-
-public class DPPResultsDataSet extends DataPointsDataSet {
-
-  private static final long serialVersionUID = 1L;
-
-  public DPPResultsDataSet(String label, ProcessedDataPoint[] mzPeaks) {
-    super(label, mzPeaks);
-  }
-
-<<<<<<< HEAD
-=======
-  /**
-   * This type has to be DataPoint, else you will get class cast exceptions. Casting it later on is
-   * still possible.
-   */
->>>>>>> ec65793f
-  public DataPoint[] getDataPoints() {
-    return mzPeaks;
-  }
-
-}
+/*
+ * Copyright 2006-2018 The MZmine 2 Development Team
+ * 
+ * This file is part of MZmine 2.
+ * 
+ * MZmine 2 is free software; you can redistribute it and/or modify it under the terms of the GNU
+ * General Public License as published by the Free Software Foundation; either version 2 of the
+ * License, or (at your option) any later version.
+ * 
+ * MZmine 2 is distributed in the hope that it will be useful, but WITHOUT ANY WARRANTY; without
+ * even the implied warranty of MERCHANTABILITY or FITNESS FOR A PARTICULAR PURPOSE. See the GNU
+ * General Public License for more details.
+ * 
+ * You should have received a copy of the GNU General Public License along with MZmine 2; if not,
+ * write to the Free Software Foundation, Inc., 51 Franklin St, Fifth Floor, Boston, MA 02110-1301
+ * USA
+ */
+
+package net.sf.mzmine.modules.visualization.spectra.simplespectra.datapointprocessing.datamodel.results;
+
+import net.sf.mzmine.datamodel.DataPoint;
+import net.sf.mzmine.modules.visualization.spectra.simplespectra.datapointprocessing.datamodel.ProcessedDataPoint;
+import net.sf.mzmine.modules.visualization.spectra.simplespectra.datasets.DataPointsDataSet;
+
+public class DPPResultsDataSet extends DataPointsDataSet {
+
+  private static final long serialVersionUID = 1L;
+  
+  public DPPResultsDataSet(String label, ProcessedDataPoint[] mzPeaks) {
+    super(label, mzPeaks);
+  }
+
+  /**
+   * This type has to be DataPoint, else you will get class cast exceptions. Casting it later on is
+   * still possible.
+   */
+  public DataPoint[] getDataPoints() {
+    return mzPeaks;
+  }
+
+}