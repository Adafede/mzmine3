--- conflicted
+++ resolved
@@ -144,15 +144,7 @@
             XMLExportModule.class, CasmiImportModule.class,            
             MzTabImportModule.class, XMLImportModule.class,
             MSPExportModule.class, MGFExportModule.class,
-<<<<<<< HEAD
-<<<<<<< HEAD
-            GNPSExportModule.class,
-=======
-            ExportForSiriusModule.class,
->>>>>>> origin/master
-=======
-            ExportForSiriusModule.class,
->>>>>>> 2f704ffc
+            GNPSExportModule.class, ExportForSiriusModule.class,
 
             // Gap filling
             PeakFinderModule.class, SameRangeGapFillerModule.class,
