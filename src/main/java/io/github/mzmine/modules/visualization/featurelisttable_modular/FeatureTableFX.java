/*
 * Copyright 2006-2020 The MZmine Development Team
 *
 * This file is part of MZmine.
 *
 * MZmine is free software; you can redistribute it and/or modify it under the terms of the GNU
 * General Public License as published by the Free Software Foundation; either version 2 of the
 * License, or (at your option) any later version.
 *
 * MZmine is distributed in the hope that it will be useful, but WITHOUT ANY WARRANTY; without even
 * the implied warranty of MERCHANTABILITY or FITNESS FOR A PARTICULAR PURPOSE. See the GNU General
 * Public License for more details.
 *
 * You should have received a copy of the GNU General Public License along with MZmine; if not,
 * write to the Free Software Foundation, Inc., 51 Franklin St, Fifth Floor, Boston, MA 02110-1301
 * USA
 */

package io.github.mzmine.modules.visualization.featurelisttable_modular;

import io.github.mzmine.datamodel.RawDataFile;
import io.github.mzmine.datamodel.features.FeatureList;
import io.github.mzmine.datamodel.features.FeatureListRow;
import io.github.mzmine.datamodel.features.ModularFeature;
import io.github.mzmine.datamodel.features.ModularFeatureList;
import io.github.mzmine.datamodel.features.ModularFeatureListRow;
import io.github.mzmine.datamodel.features.types.AreaBarType;
import io.github.mzmine.datamodel.features.types.AreaShareType;
import io.github.mzmine.datamodel.features.types.DataType;
import io.github.mzmine.datamodel.features.types.FeaturesType;
import io.github.mzmine.datamodel.features.types.fx.ColumnID;
import io.github.mzmine.datamodel.features.types.fx.ColumnType;
import io.github.mzmine.datamodel.features.types.modifiers.ExpandableType;
import io.github.mzmine.datamodel.features.types.numbers.MZType;
import io.github.mzmine.main.MZmineCore;
import io.github.mzmine.parameters.ParameterSet;
import io.github.mzmine.parameters.parametertypes.datatype.DataTypeCheckListParameter;
import io.github.mzmine.util.javafx.FxIconUtil;
import io.github.mzmine.util.javafx.TreeViewUtils;
import java.util.ArrayList;
import java.util.Collection;
import java.util.Collections;
import java.util.HashMap;
import java.util.HashSet;
import java.util.LinkedHashSet;
import java.util.List;
import java.util.Map;
import java.util.Map.Entry;
import java.util.Objects;
import java.util.Random;
import java.util.Set;
import java.util.logging.Logger;
import java.util.stream.Collectors;
import javafx.beans.property.ObjectProperty;
import javafx.beans.property.SimpleObjectProperty;
import javafx.collections.FXCollections;
import javafx.collections.ListChangeListener;
import javafx.collections.ObservableList;
import javafx.collections.transformation.FilteredList;
import javafx.geometry.Pos;
import javafx.scene.Node;
import javafx.scene.control.Label;
import javafx.scene.control.SelectionMode;
import javafx.scene.control.TreeItem;
import javafx.scene.control.TreeTableColumn;
import javafx.scene.control.TreeTablePosition;
import javafx.scene.control.TreeTableView;
import javafx.scene.image.ImageView;
import javafx.scene.input.KeyCode;
import javafx.scene.input.KeyCodeCombination;
import javafx.scene.input.KeyCombination;
import javafx.scene.input.MouseButton;
import javafx.scene.layout.HBox;
import javafx.scene.paint.Color;
import javax.annotation.Nonnull;
import javax.annotation.Nullable;

/**
 * JavaFX FeatureTable based on {@link FeatureListRow} and {@link DataType}
 *
 * @author Robin Schmid (robinschmid@uni-muenster.de)
 */
public class FeatureTableFX extends TreeTableView<ModularFeatureListRow> {

  private final FilteredList<TreeItem<ModularFeatureListRow>> filteredRowItems;
  private final ObservableList<TreeItem<ModularFeatureListRow>> rowItems;
  // parameters
  private final ParameterSet parameters;
  private final DataTypeCheckListParameter rowTypesParameter;
  private final DataTypeCheckListParameter featureTypesParameter;
  // column map to keep track of columns
  private final Map<TreeTableColumn<ModularFeatureListRow, ?>, ColumnID> newColumnMap;
  Random rand = new Random(System.currentTimeMillis());
  private Logger logger = Logger.getLogger(this.getClass().getName());
  private ListChangeListener<FeatureListRow> changeListener;

  // lists

  private final ObjectProperty<ModularFeatureList> featureList = new SimpleObjectProperty<>();
  public FeatureTableFX() {
    // add dummy root
    TreeItem<ModularFeatureListRow> root = new TreeItem<>();
    root.setExpanded(true);
    this.setRoot(root);
    this.setShowRoot(false);
    this.setTableMenuButtonVisible(true);
    this.getSelectionModel().setSelectionMode(SelectionMode.MULTIPLE);
    this.getSelectionModel().setCellSelectionEnabled(true);
    setTableEditable(true);

    /*getSelectionModel().selectedItemProperty().addListener((observable, oldValue, newValue)  -> {
        int io = getRoot().getChildren().indexOf(oldValue);
        int in = getRoot().getChildren().indexOf(newValue);
    });*/

    initFeatureListListener();

    parameters = MZmineCore.getConfiguration().getModuleParameters(FeatureTableFXModule.class);
    rowTypesParameter = parameters.getParameter(FeatureTableFXParameters.showRowTypeColumns);
    featureTypesParameter = parameters
        .getParameter(FeatureTableFXParameters.showFeatureTypeColumns);

    rowItems = FXCollections.observableArrayList();
    filteredRowItems = new FilteredList<>(rowItems);
    newColumnMap = new HashMap<>();
    initHandleDoubleClicks();
    setContextMenu(new FeatureTableContextMenu(this));
  }

  private void setTableEditable(boolean state) {
    this.setEditable(true);// when character or numbers pressed it will start edit in editable
    // fields

    // enable copy on selection
    final KeyCodeCombination keyCodeCopy =
        new KeyCodeCombination(KeyCode.C, KeyCombination.CONTROL_ANY);
    final KeyCodeCombination keyCodeRandomComment =
        new KeyCodeCombination(KeyCode.R, KeyCombination.CONTROL_ANY);
    final KeyCodeCombination keyCodeRandomMZ =
        new KeyCodeCombination(KeyCode.T, KeyCombination.CONTROL_ANY);

    this.setOnKeyPressed(event -> {
      if (keyCodeCopy.match(event)) {
        copySelectionToClipboard(this, true);
      }
      /* TODO:
      if (keyCodeRandomComment.match(event)) {
        this.getSelectionModel().getSelectedItem().getValue().set(CommentType.class,
            ("Random" + rand.nextInt(100)));
        this.getSelectionModel().getSelectedItem().getValue().getFeatures().stream()
            .forEach(f -> f.set(CommentType.class, ("Random" + rand.nextInt(100))));
      }
      */
      if (keyCodeRandomMZ.match(event)) {
        assert this.getSelectionModel().getSelectedItem()
            .getValue() instanceof ModularFeatureListRow;
        ModularFeatureListRow modularRow = (ModularFeatureListRow)
            this.getSelectionModel().getSelectedItem().getValue();
        modularRow.set(MZType.class, (rand.nextDouble() * 200d));
        modularRow.streamFeatures().forEach(f -> f.setMZ(rand.nextDouble() * 200d));
      }

      if (event.getCode().isLetterKey() || event.getCode().isDigitKey()) {
        editFocusedCell();
      } else if (event.getCode() == KeyCode.RIGHT || event.getCode() == KeyCode.TAB) {
        this.getSelectionModel().selectNext();
        event.consume();
      } else if (event.getCode() == KeyCode.LEFT) {
        this.getSelectionModel().selectPrevious();
        // work around due to
        // TableView.getSelectionModel().selectPrevious() due to a bug
        // stopping it from working on
        // the first column in the last row of the table
        // selectPrevious();
        event.consume();
      }
    });
  }

  @SuppressWarnings("unchecked")
  private void editFocusedCell() {
    TreeTablePosition<ModularFeatureListRow, ?> focusedCell =
        this.focusModelProperty().get().focusedCellProperty().get();
    this.edit(focusedCell.getRow(), focusedCell.getTableColumn());
  }


<<<<<<< HEAD
  /**
   * add row data and columns of first row
   *
   * @param flist
   */
  public void addData(FeatureList flist) {
    if (flist.isEmpty()) {
      return;
    }

    // Clear old rows
    getRoot().getChildren().clear();
    // Clear old columns
    getColumns().clear();

    this.flist = flist;

    addColumns(flist);

    // add rows
    TreeItem<ModularFeatureListRow> root = getRoot();
//    logger.info("Add rows");
    for (FeatureListRow row : flist.getRows()) {
      ModularFeatureListRow mrow = (ModularFeatureListRow) row;
//      logger.info("Add row with id: " + row.getID());
      root.getChildren().add(new TreeItem<>(mrow));
    }

    rowItems.addAll(root.getChildren());

    // reflect the changes to the feature list in the table
    flist.getRows().addListener(
        (ListChangeListener<FeatureListRow>) change -> {
          // find which list we have active
          ObservableList<TreeItem<ModularFeatureListRow>> activeList =
              root.getChildren().size() == rowItems.size() ? rowItems : filteredRowItems;

          // remove/add from row items, as the filtered lists wraps rowItems.
          change.next();
          if (change.wasAdded()) {
            change.getAddedSubList()
                .forEach(row -> rowItems.add(new TreeItem<>((ModularFeatureListRow) row)));
          }
          if (change.wasRemoved()) {
            rowItems.removeAll(TreeViewUtils
                .getTreeItemsByValue((Collection<ModularFeatureListRow>) change.getRemoved(),
                    rowItems));
          }
          root.getChildren().clear();
          root.getChildren().addAll(activeList);
          this.sort();
        });
=======
  @Nonnull
  private ListChangeListener<FeatureListRow> getRowListChangeListener(
      TreeItem<ModularFeatureListRow> root) {
    return change -> {
      // find which list we have active
      ObservableList<TreeItem<ModularFeatureListRow>> activeList =
          root.getChildren().size() == rowItems.size() ? rowItems : filteredRowItems;

      change.next();
      if (change.wasAdded()) {
        change.getAddedSubList()
            .forEach(row -> rowItems.add(new TreeItem<>((ModularFeatureListRow) row)));
      }
      if (change.wasRemoved()) {
        rowItems.removeAll(TreeViewUtils
            .getTreeItemsByValue((Collection<ModularFeatureListRow>) change.getRemoved(),
                rowItems));
      }
      root.getChildren().clear();
      root.getChildren().addAll(activeList);
    };
>>>>>>> 557545d8
  }

  /**
   * Add all columns of {@link FeatureListRow} data
   *
   * @param flist a summary RowData instance with all present {@link DataType}
   */
  public void addColumns(FeatureList flist) {
//    logger.info("Adding columns to table");
    // for all data columns available in "data"
    assert flist instanceof ModularFeatureList : "Feature list is not modular";
    ModularFeatureList featureList = (ModularFeatureList) flist;
    // add row types
    featureList.getRowTypes().values().stream()
        .filter(t -> !(t instanceof FeaturesType)).forEach(this::addColumn);
    // add features
    if (featureList.getRowTypes().containsKey(FeaturesType.class)) {
      addColumn(featureList.getRowTypes().get(FeaturesType.class));
    }
  }

  /**
   * Add a new column to the table
   *
   * @param dataType
   */
  public void addColumn(DataType dataType) {
    if(getFeatureList() == null) {
      return;
    }

    // Is feature type?
    if (dataType.getClass().equals(FeaturesType.class)) {
      addFeaturesColumns();
    } else {
      TreeTableColumn<ModularFeatureListRow, ? extends DataType> col = dataType
          .createColumn(null, null);
      if (col == null) {
        return;
      }

      if (dataType instanceof ExpandableType) {
        setupExpandableColumn(dataType, col, ColumnType.ROW_TYPE, null);
      }

      // Add column
      this.getColumns().add(col);
      newColumnMap.put(col, new ColumnID(dataType, ColumnType.ROW_TYPE, null));
      if (!(dataType instanceof ExpandableType)) {
        // Hide area bars and area share columns, if there is only one raw data file in the feature list
        if ((dataType instanceof AreaBarType || dataType instanceof AreaShareType)
            && getFeatureList().getNumberOfRawDataFiles() == 1) {
          col.setVisible(false);
        } else {
          recursivelyApplyVisibilityParameterToColumn(col);
        }
      }
    }
  }

  private void setupExpandableColumn(DataType<?> dataType,
      TreeTableColumn<ModularFeatureListRow, ?> col,
      ColumnType colType, RawDataFile dataFile) {
    // Initialize buddy(expanded/hidden for hidden/expanded respectively) column and it's data type
    TreeTableColumn<ModularFeatureListRow, ?> buddyCol = null;
    DataType<?> buddyDataType = null;
    // Find column's buddy
    for (Entry<TreeTableColumn<ModularFeatureListRow, ?>, ColumnID> entry : newColumnMap
        .entrySet()) {
      if (Objects.equals(entry.getValue().getDataType().getClass(),
          ((ExpandableType) dataType).getBuddyTypeClass())
          && Objects.equals(entry.getValue().getType(), colType)
          && Objects.equals(entry.getValue().getRaw(), dataFile)) {
        buddyCol = entry.getKey();
        buddyDataType = entry.getValue().getDataType();
      }
    }

    // If buddyCol == null, then only one of the two buddy columns was initialized(so, do nothing)
    if (buddyCol == null) {
      return;
    }

    // Set expanding headers
    col.setGraphic(createExpandableHeader(dataType, col, buddyCol));
    buddyCol.setGraphic(createExpandableHeader(buddyDataType, buddyCol, col));

    // Set columns visibility state
    if (((ExpandableType) dataType).isExpandedType()) {
      col.setVisible(false);
    } else {
      buddyCol.setVisible(false);
    }
  }

  Node createExpandableHeader(DataType<?> dataType, TreeTableColumn<ModularFeatureListRow, ?> col,
      TreeTableColumn<ModularFeatureListRow, ?> buddyCol) {
    // Create labels to process mouse click event(text for sorting, button for expanding)
    Label headerText = new Label(dataType.getHeaderString());

    Label headerButton = new Label(" " + ((ExpandableType) dataType).getSymbol() + " ");
    headerButton.setTextFill(Color.rgb(80, 80, 80));

    HBox headerLabel = new HBox(headerButton, headerText);
    headerLabel.setAlignment(Pos.CENTER);

    // Define mouse click behaviour
    headerButton.setOnMousePressed(event -> {
      boolean visible = col.isVisible();
      col.setVisible(!visible);
      buddyCol.setVisible(visible);
    });

    // Add labels to the column headers
    col.setGraphic(headerLabel);
    col.setText("");

    return headerLabel;
  }

  /**
   * Copy all rows of selected cells
   *
   * @param table
   * @param addHeader
   */
  @SuppressWarnings("rawtypes")
  public void copySelectionToClipboard(final TreeTableView<ModularFeatureListRow> table,
      boolean addHeader) {
    // final Set<Integer> rows = new TreeSet<>();
    // for (final TreeTablePosition tablePosition : table.getSelectionModel().getSelectedCells()) {
    // rows.add(tablePosition.getRow());
    // }
    // final StringBuilder strb = new StringBuilder();
    // boolean firstRow = true;
    // for (final Integer row : rows) {
    // if (!firstRow) {
    // strb.append('\n');
    // } else if (addHeader) {
    // for (final TreeTableColumn<FeatureListRow, ?> column : table.getColumns()) {
    // strb.append(column.getText());
    // }
    // strb.append('\n');
    // }
    // boolean firstCol = true;
    // for (final TreeTableColumn<FeatureListRow, ?> column : table.getColumns()) {
    // if (!firstCol) {
    // strb.append('\t');
    // }
    // firstCol = false;
    // final Object cellData = column.getCellData(row);
    // if (cellData == null)
    // strb.append("");
    // else if (cellData instanceof DataType<?>)
    // strb.append(((DataType<?>) cellData).getFormattedString(cellData));
    // else
    // strb.append(cellData.toString());
    // }
    // firstRow = false;
    // }
    // final ClipboardContent clipboardContent = new ClipboardContent();
    // clipboardContent.putString(strb.toString());
    // Clipboard.getSystemClipboard().setContent(clipboardContent);
  }

  @Nonnull
  public FilteredList<TreeItem<ModularFeatureListRow>> getFilteredRowItems() {
    return filteredRowItems;
  }

  /**
   * Sets visibility of all data type columns.
   *
   * @param rowVisibilityMap     Map containing row types names and their visibility values
   * @param featureVisibilityMap Map containing feature types names and their visibility values
   */
  protected void updateColumnsVisibilityParameters(Map<String, Boolean> rowVisibilityMap,
      Map<String, Boolean> featureVisibilityMap) {
    if (featureList == null) {
      return;
    }

    // Update visibility parameters
    rowTypesParameter.setDataTypesAndVisibility(rowVisibilityMap);
    featureTypesParameter.setDataTypesAndVisibility(featureVisibilityMap);
    applyVisibilityParametersToAllColumns();
  }

  /**
   * Applies visibility settings to the column and it's child columns.
   *
   * @param column
   */
  private void recursivelyApplyVisibilityParameterToColumn(TreeTableColumn column) {
    ColumnID id = newColumnMap.get(column);
    if (id == null) {
      if (!column.getColumns().isEmpty()) {
        column.getColumns()
            .forEach(col -> recursivelyApplyVisibilityParameterToColumn((TreeTableColumn) col));
      }
      return;
    }

    if (id.getType() == ColumnType.ROW_TYPE) {
      column.setVisible(rowTypesParameter.isDataTypeVisible(id.getDataType()));
    } else {
      column.setVisible(featureTypesParameter.isDataTypeVisible(id.getDataType()));
    }
  }

  private void applyVisibilityParametersToAllColumns() {
    this.getColumns().forEach(this::recursivelyApplyVisibilityParameterToColumn);
  }

  private void addFeaturesColumns() {
    if(getFeatureList() == null) {
      return;
    }

    // Add feature columns for each raw file
    for (RawDataFile dataFile : getFeatureList().getRawDataFiles()) {
      TreeTableColumn<ModularFeatureListRow, String> sampleCol =
          new TreeTableColumn<>();

      // Add raw data file label
      Label headerLabel = new Label(dataFile.getName());
      headerLabel.setTextFill(dataFile.getColor());
      headerLabel.setGraphic(new ImageView(FxIconUtil.getFileIcon(dataFile.getColor())));
      sampleCol.setGraphic(headerLabel);

      // Add sub columns of feature
      for (DataType ftype : getFeatureList().getFeatureTypes().values()) {
        TreeTableColumn<ModularFeatureListRow, ?> subCol = ftype.createColumn(dataFile, null);
        if (subCol != null) {
          if (ftype instanceof ExpandableType) {
            setupExpandableColumn(ftype, subCol, ColumnType.FEATURE_TYPE, dataFile);
          }
          sampleCol.getColumns().add(subCol);
          newColumnMap.put(subCol, new ColumnID(ftype, ColumnType.FEATURE_TYPE, dataFile));
          if (!(ftype instanceof ExpandableType)) {
            recursivelyApplyVisibilityParameterToColumn(subCol);
          }
        }
      }
      // Add sample column
      // NOTE: sample column is not added to the columnMap
      this.getColumns().add(sampleCol);
    }
  }

  private void initHandleDoubleClicks() {
    this.setOnMouseClicked(e -> {
      if (e.getClickCount() >= 2 && e.getButton() == MouseButton.PRIMARY) {
        if(getFeatureList() == null) {
          return;
        }

        e.consume();
        logger.finest(() -> "Double click on " + e.getSource());

        TreeTablePosition<ModularFeatureListRow, ?> focusedCell = getFocusModel().getFocusedCell();
        TreeTableColumn<ModularFeatureListRow, ?> tableColumn = focusedCell.getTableColumn();
        Object userData = tableColumn.getUserData();

        if (userData instanceof DataType<?>) {
          List<RawDataFile> files = new ArrayList<>();
          ColumnID id = newColumnMap.get(tableColumn);
          if (id == null) {
            return;
          }
          if (id.getType() == ColumnType.ROW_TYPE) {
            files.addAll(getFeatureList().getRawDataFiles());
          } else {
            RawDataFile file = id.getRaw();
            if (file != null) {
              files.add(file);
            }
          }

          ModularFeatureListRow row = (ModularFeatureListRow) getSelectionModel().getSelectedItem()
              .getValue();
          Runnable runnable = ((DataType<?>) userData).getDoubleClickAction(row, files);
          if (runnable != null) {
            runnable.run();
          }
        }
      }
    });
  }

  public List<ModularFeatureListRow> getSelectedRows() {
    return getSelectionModel().getSelectedItems().stream().map(item -> item.getValue())
        .collect(Collectors.toList());
  }

  /**
   * @return A set of selected data types. Does not contain duplicates if multiple cells of the same
   * type were selected. Does not contain null.
   */
  public Set<DataType<?>> getSelectedDataTypes(@Nonnull ColumnType columnType) {
    ObservableList<TreeTablePosition<ModularFeatureListRow, ?>> selectedCells = getSelectionModel()
        .getSelectedCells();

    // HashSet so we don't have to bother with duplicates.
    Set<DataType<?>> dataTypes = new HashSet<>();
    selectedCells.forEach(cell -> {
      ColumnID columnID = newColumnMap.get(cell.getTableColumn());
      if (columnID != null && columnID.getType() == columnType) {
        dataTypes.add(columnID.getDataType());
      }
    });
    return Collections.unmodifiableSet(dataTypes);
  }

  /**
   * @return A set of selected data types. Does not contain duplicates if multiple cells of the same
   * file were selected. Does not contain null.
   */
  public Set<RawDataFile> getSelectedRawDataFiles() {
    ObservableList<TreeTablePosition<ModularFeatureListRow, ?>> selectedCells = getSelectionModel()
        .getSelectedCells();

    // HashSet so we don't have to bother with duplicates.
    Set<RawDataFile> rawDataFiles = new HashSet<>();
    selectedCells.forEach(cell -> {
      ColumnID columnID = newColumnMap.get(cell.getTableColumn());
      if (columnID != null && columnID.getType() == ColumnType.FEATURE_TYPE) {
        rawDataFiles.add(columnID.getRaw());
      }
    });
    return Collections.unmodifiableSet(rawDataFiles);
  }

  /**
   * @return A list of the selected features.
   */
  public List<ModularFeature> getSelectedFeatures() {
    ObservableList<TreeTablePosition<ModularFeatureListRow, ?>> selectedCells = getSelectionModel()
        .getSelectedCells();

    Set<ModularFeature> features = new LinkedHashSet<>();
    selectedCells.forEach(cell -> {
      // get file of the selected column
      ColumnID id = newColumnMap.get(cell.getTableColumn());
      if (id != null) {
        RawDataFile file = id.getRaw();
        ModularFeature feature = cell.getTreeItem().getValue().getFeature(file);
        if (feature != null) {
          features.add(feature);
        }
      }
    });
    return Collections.unmodifiableList(new ArrayList<>(features));
  }

  @Nullable
  public ModularFeature getSelectedFeature() {
    TreeTablePosition<ModularFeatureListRow, ?> focusedCell = getFocusModel().getFocusedCell();
    if (focusedCell == null) {
      return null;
    }
    ColumnID id = newColumnMap.get(focusedCell.getTableColumn());
    if (id != null && id.getRaw() != null) {
      return focusedCell.getTreeItem().getValue().getFeature(id.getRaw());
    }
    return null;
  }

<<<<<<< HEAD
=======
  @Nullable
  public ModularFeatureList getFeatureList() {
    return featureList.get();
  }

  public ObjectProperty<ModularFeatureList> featureListProperty() {
    return featureList;
  }

  public void setFeatureList(ModularFeatureList featureList) {
    if (featureList.isEmpty()) {
      return;
    }
    this.featureList.set(featureList);
  }

  private void initFeatureListListener() {
    featureListProperty().addListener((observable, oldValue, newValue) -> {
      // Clear old rows and old columns
      getRoot().getChildren().clear();
      getColumns().clear();
      rowItems.clear();

      // remove the old listener
      if(changeListener != null && getFeatureList() != null) {
        getFeatureList().getRows().removeListener(changeListener);
      }

      addColumns(newValue);

      // add rows
      TreeItem<ModularFeatureListRow> root = getRoot();
      for (FeatureListRow row : newValue.getRows()) {
        ModularFeatureListRow mrow = (ModularFeatureListRow) row;
        root.getChildren().add(new TreeItem<>(mrow));
      }

      rowItems.addAll(root.getChildren());

      // reflect the changes to the feature list in the table
      changeListener = getRowListChangeListener(root);
      newValue.getRows().addListener(changeListener);
    });
  }
>>>>>>> 557545d8
}<|MERGE_RESOLUTION|>--- conflicted
+++ resolved
@@ -185,43 +185,13 @@
   }
 
 
-<<<<<<< HEAD
-  /**
-   * add row data and columns of first row
-   *
-   * @param flist
-   */
-  public void addData(FeatureList flist) {
-    if (flist.isEmpty()) {
-      return;
-    }
-
-    // Clear old rows
-    getRoot().getChildren().clear();
-    // Clear old columns
-    getColumns().clear();
-
-    this.flist = flist;
-
-    addColumns(flist);
-
-    // add rows
-    TreeItem<ModularFeatureListRow> root = getRoot();
-//    logger.info("Add rows");
-    for (FeatureListRow row : flist.getRows()) {
-      ModularFeatureListRow mrow = (ModularFeatureListRow) row;
-//      logger.info("Add row with id: " + row.getID());
-      root.getChildren().add(new TreeItem<>(mrow));
-    }
-
-    rowItems.addAll(root.getChildren());
-
-    // reflect the changes to the feature list in the table
-    flist.getRows().addListener(
-        (ListChangeListener<FeatureListRow>) change -> {
-          // find which list we have active
-          ObservableList<TreeItem<ModularFeatureListRow>> activeList =
-              root.getChildren().size() == rowItems.size() ? rowItems : filteredRowItems;
+  @Nonnull
+  private ListChangeListener<FeatureListRow> getRowListChangeListener(
+      TreeItem<ModularFeatureListRow> root) {
+    return change -> {
+      // find which list we have active
+      ObservableList<TreeItem<ModularFeatureListRow>> activeList =
+          root.getChildren().size() == rowItems.size() ? rowItems : filteredRowItems;
 
           // remove/add from row items, as the filtered lists wraps rowItems.
           change.next();
@@ -237,30 +207,7 @@
           root.getChildren().clear();
           root.getChildren().addAll(activeList);
           this.sort();
-        });
-=======
-  @Nonnull
-  private ListChangeListener<FeatureListRow> getRowListChangeListener(
-      TreeItem<ModularFeatureListRow> root) {
-    return change -> {
-      // find which list we have active
-      ObservableList<TreeItem<ModularFeatureListRow>> activeList =
-          root.getChildren().size() == rowItems.size() ? rowItems : filteredRowItems;
-
-      change.next();
-      if (change.wasAdded()) {
-        change.getAddedSubList()
-            .forEach(row -> rowItems.add(new TreeItem<>((ModularFeatureListRow) row)));
-      }
-      if (change.wasRemoved()) {
-        rowItems.removeAll(TreeViewUtils
-            .getTreeItemsByValue((Collection<ModularFeatureListRow>) change.getRemoved(),
-                rowItems));
-      }
-      root.getChildren().clear();
-      root.getChildren().addAll(activeList);
-    };
->>>>>>> 557545d8
+        };
   }
 
   /**
@@ -629,8 +576,6 @@
     return null;
   }
 
-<<<<<<< HEAD
-=======
   @Nullable
   public ModularFeatureList getFeatureList() {
     return featureList.get();
@@ -675,5 +620,4 @@
       newValue.getRows().addListener(changeListener);
     });
   }
->>>>>>> 557545d8
 }