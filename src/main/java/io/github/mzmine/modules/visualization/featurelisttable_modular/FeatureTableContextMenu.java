/*
 * Copyright 2006-2022 The MZmine Development Team
 *
 * This file is part of MZmine.
 *
 * MZmine is free software; you can redistribute it and/or modify it under the terms of the GNU
 * General Public License as published by the Free Software Foundation; either version 2 of the
 * License, or (at your option) any later version.
 *
 * MZmine is distributed in the hope that it will be useful, but WITHOUT ANY WARRANTY; without even
 * the implied warranty of MERCHANTABILITY or FITNESS FOR A PARTICULAR PURPOSE. See the GNU
 * General Public License for more details.
 *
 * You should have received a copy of the GNU General Public License along with MZmine; if not,
 * write to the Free Software Foundation, Inc., 51 Franklin St, Fifth Floor, Boston, MA 02110-1301 USA.
 *
 */


package io.github.mzmine.modules.visualization.featurelisttable_modular;

import com.google.common.collect.Range;
import io.github.mzmine.datamodel.FeatureIdentity;
import io.github.mzmine.datamodel.FeatureStatus;
import io.github.mzmine.datamodel.Frame;
import io.github.mzmine.datamodel.IMSRawDataFile;
import io.github.mzmine.datamodel.ImagingRawDataFile;
import io.github.mzmine.datamodel.MergedMassSpectrum;
import io.github.mzmine.datamodel.RawDataFile;
import io.github.mzmine.datamodel.Scan;
import io.github.mzmine.datamodel.featuredata.IonMobilogramTimeSeries;
import io.github.mzmine.datamodel.featuredata.IonTimeSeries;
import io.github.mzmine.datamodel.featuredata.IonTimeSeriesUtils;
import io.github.mzmine.datamodel.features.Feature;
import io.github.mzmine.datamodel.features.ModularFeature;
import io.github.mzmine.datamodel.features.ModularFeatureList;
import io.github.mzmine.datamodel.features.ModularFeatureListRow;
import io.github.mzmine.datamodel.features.types.DataType;
import io.github.mzmine.datamodel.features.types.ImageType;
import io.github.mzmine.datamodel.features.types.annotations.LipidMatchListType;
import io.github.mzmine.datamodel.features.types.fx.ColumnType;
import io.github.mzmine.datamodel.features.types.graphicalnodes.LipidSpectrumChart;
import io.github.mzmine.main.MZmineCore;
import io.github.mzmine.modules.dataprocessing.featdet_manual.XICManualPickerModule;
import io.github.mzmine.modules.dataprocessing.id_formulaprediction.FormulaPredictionModule;
import io.github.mzmine.modules.dataprocessing.id_lipididentification.lipidutils.MatchedLipid;
import io.github.mzmine.modules.dataprocessing.id_nist.NistMsSearchModule;
import io.github.mzmine.modules.dataprocessing.id_onlinecompounddb.OnlineDBSearchModule;
import io.github.mzmine.modules.dataprocessing.id_spectral_library_match.SpectralLibrarySearchModule;
import io.github.mzmine.modules.io.export_features_gnps.masst.GnpsMasstSubmitModule;
import io.github.mzmine.modules.io.export_features_sirius.SiriusExportModule;
import io.github.mzmine.modules.io.export_image_csv.ImageToCsvExportModule;
import io.github.mzmine.modules.io.spectraldbsubmit.view.MSMSLibrarySubmissionWindow;
import io.github.mzmine.modules.visualization.chromatogram.ChromatogramVisualizerModule;
<<<<<<< HEAD
import io.github.mzmine.modules.visualization.chromatogram.TICDataSet;
import io.github.mzmine.modules.visualization.chromatogram.TICPlotType;
import io.github.mzmine.modules.visualization.chromatogram.TICVisualizerTab;
=======
import io.github.mzmine.modules.visualization.compdb.CompoundDatabaseMatchTab;
>>>>>>> 6a013769
import io.github.mzmine.modules.visualization.featurelisttable_modular.export.IsotopePatternExportModule;
import io.github.mzmine.modules.visualization.featurelisttable_modular.export.MSMSExportModule;
import io.github.mzmine.modules.visualization.fx3d.Fx3DVisualizerModule;
import io.github.mzmine.modules.visualization.image.ImageVisualizerTab;
import io.github.mzmine.modules.visualization.ims_featurevisualizer.IMSFeatureVisualizerTab;
import io.github.mzmine.modules.visualization.ims_mobilitymzplot.IMSMobilityMzPlotModule;
import io.github.mzmine.modules.visualization.intensityplot.IntensityPlotModule;
import io.github.mzmine.modules.visualization.rawdataoverviewims.IMSRawDataOverviewModule;
import io.github.mzmine.modules.visualization.spectra.matchedlipid.MatchedLipidSpectrumTab;
import io.github.mzmine.modules.visualization.spectra.multimsms.MultiMsMsTab;
import io.github.mzmine.modules.visualization.spectra.simplespectra.MultiSpectraVisualizerTab;
import io.github.mzmine.modules.visualization.spectra.simplespectra.SpectraVisualizerModule;
import io.github.mzmine.modules.visualization.spectra.simplespectra.mirrorspectra.MirrorScanWindowFXML;
import io.github.mzmine.modules.visualization.spectra.spectralmatchresults.SpectraIdentificationResultsModule;
import io.github.mzmine.modules.visualization.twod.TwoDVisualizerModule;
import io.github.mzmine.parameters.parametertypes.selectors.ScanSelection;
import io.github.mzmine.parameters.parametertypes.tolerances.MZTolerance;
import io.github.mzmine.util.IonMobilityUtils;
import io.github.mzmine.util.SortingDirection;
import io.github.mzmine.util.SortingProperty;
import io.github.mzmine.util.color.ColorUtils;
import io.github.mzmine.util.components.ConditionalMenuItem;
import io.github.mzmine.util.scans.SpectraMerging;
import java.time.Instant;
import java.util.ArrayList;
import java.util.Collection;
import java.util.Collections;
import java.util.List;
import java.util.Set;
import java.util.logging.Logger;
import java.util.stream.Collectors;
import javafx.collections.FXCollections;
import javafx.collections.ObservableList;
import javafx.scene.control.ContextMenu;
import javafx.scene.control.Menu;
import javafx.scene.control.MenuItem;
import javafx.scene.control.SeparatorMenuItem;
import org.jetbrains.annotations.NotNull;
import org.jetbrains.annotations.Nullable;

/**
 * Conditions should be chosen in a way that exceptions are impossible when the item is clicked. On
 * click events should not be longer than a few lines and should be moved to helper classes if
 * otherwise.
 */
public class FeatureTableContextMenu extends ContextMenu {

  private static final Logger logger = Logger.getLogger(FeatureTableContextMenu.class.getName());
  final Menu showMenu;
  final Menu searchMenu;
  final Menu idsMenu;
  final Menu exportMenu;
  private final FeatureTableFX table;
  @Nullable ModularFeatureListRow selectedRow;
  private Set<DataType<?>> selectedRowTypes;
  private Set<DataType<?>> selectedFeatureTypes;
  private Set<RawDataFile> selectedFiles;
  private List<ModularFeature> selectedFeatures;
  private List<ModularFeatureListRow> selectedRows;
  @Nullable
  private ModularFeature selectedFeature;
  private List<FeatureIdentity> copiedIDs;

  FeatureTableContextMenu(final FeatureTableFX table) {
    this.table = table;

    showMenu = new Menu("Show");
    searchMenu = new Menu("Search");
    exportMenu = new Menu("Export");
    idsMenu = new Menu("Identification");
    this.getItems().addAll(showMenu, searchMenu, idsMenu, exportMenu);

    this.setOnShowing(event -> onShown());

    initShowMenu();
    initSearchMenu();
    initExportMenu();
    initIdentitiesMenu();

    final MenuItem deleteRowsItem = new ConditionalMenuItem("Delete row(s)",
        () -> !selectedRows.isEmpty());
    deleteRowsItem.setOnAction(
        e -> selectedRows.forEach(row -> table.getFeatureList().removeRow(row)));

    // final MenuItem addNewRowItem;
    final MenuItem manuallyDefineItem = new ConditionalMenuItem("Define manually",
        () -> selectedRows.size() == 1 && selectedFeature != null);
    manuallyDefineItem.setOnAction(
        e -> XICManualPickerModule.runManualDetection(selectedFeature.getRawDataFile(),
            selectedRows.get(0), table.getFeatureList(), table));

    getItems().addAll(new SeparatorMenuItem(), manuallyDefineItem, deleteRowsItem);
  }

  private void initIdentitiesMenu() {
    final MenuItem openCompoundIdUrl = new ConditionalMenuItem("Open compound ID URL (disabled)",
        () -> false);

    final MenuItem copyIdsItem = new ConditionalMenuItem("Copy identities",
        () -> !selectedRows.isEmpty() && !selectedRows.get(0).getPeakIdentities().isEmpty());
    copyIdsItem.setOnAction(e -> copiedIDs = selectedRows.get(0).getPeakIdentities());

    final MenuItem pasteIdsItem = new ConditionalMenuItem("Paste identities",
        () -> !selectedRows.isEmpty() && copiedIDs != null);
    pasteIdsItem.setOnAction(e -> {
      ObservableList<FeatureIdentity> copy = FXCollections.observableArrayList();
      FXCollections.copy(copy, copiedIDs);
      selectedRows.get(0).setPeakIdentities(copy);
    });

    final MenuItem clearIdsItem = new ConditionalMenuItem("Clear identities",
        () -> selectedRows.size() > 0 && selectedRows.get(0).getPeakIdentities().size() > 0);
    clearIdsItem.setOnAction(e -> selectedRows.forEach(
        row -> row.setPeakIdentities(FXCollections.observableArrayList())));

    idsMenu.getItems().addAll(openCompoundIdUrl, copyIdsItem, pasteIdsItem, clearIdsItem);
  }

  private void initExportMenu() {
    final MenuItem exportIsotopesItem = new ConditionalMenuItem("Export isotope pattern",
        () -> selectedRows.size() == 1 && selectedRows.get(0).getBestIsotopePattern() != null);
    exportIsotopesItem.setOnAction(
        e -> IsotopePatternExportModule.exportIsotopePattern(selectedRows.get(0)));

    final MenuItem exportMSMSItem = new ConditionalMenuItem("Export MS/MS pattern",
        () -> selectedRows.size() == 1 && selectedRows.get(0).getMostIntenseFragmentScan() != null);
    exportMSMSItem.setOnAction(e -> MSMSExportModule.exportMSMS(selectedRows.get(0)));

    final MenuItem exportToSirius = new ConditionalMenuItem("Export to Sirius",
        () -> !selectedRows.isEmpty());
    exportToSirius.setOnAction(
        e -> SiriusExportModule.exportSingleRows(selectedRows.toArray(new ModularFeatureListRow[0]),
            Instant.now()));

    final MenuItem exportMS1Library = new ConditionalMenuItem("Export to MS1 library",
        () -> !selectedRows.isEmpty());
    exportMS1Library.setOnAction(e -> MZmineCore.runLater(() -> {
      MSMSLibrarySubmissionWindow window = new MSMSLibrarySubmissionWindow();
      window.setData(selectedRows.toArray(new ModularFeatureListRow[0]), SortingProperty.MZ,
          SortingDirection.Ascending, false);
      window.show();
    }));

    final MenuItem exportMSMSLibrary = new ConditionalMenuItem("Export to MS/MS library",
        () -> !selectedRows.isEmpty());
    exportMSMSLibrary.setOnAction(e -> MZmineCore.runLater(() -> {
      MSMSLibrarySubmissionWindow window = new MSMSLibrarySubmissionWindow();
      window.setData(selectedRows.toArray(new ModularFeatureListRow[0]), SortingProperty.MZ,
          SortingDirection.Ascending, true);
      window.show();
    }));

    final MenuItem exportImageToCsv = new ConditionalMenuItem("Export image to .csv",
        () -> !selectedRows.isEmpty() && selectedRows.get(0).hasFeatureType(ImageType.class));
    exportImageToCsv.setOnAction(
        e -> ImageToCsvExportModule.showExportDialog(selectedRows, Instant.now()));

    // export menu
    exportMenu.getItems()
        .addAll(exportIsotopesItem, exportMSMSItem, exportToSirius, new SeparatorMenuItem(),
            exportMS1Library, exportMSMSLibrary, new SeparatorMenuItem(), exportImageToCsv);
  }

  private void initSearchMenu() {
    final MenuItem onlineDbSearchItem = new ConditionalMenuItem("Online compound database search",
        () -> selectedRows.size() == 1);
    onlineDbSearchItem.setOnAction(
        e -> OnlineDBSearchModule.showSingleRowIdentificationDialog(selectedRows.get(0),
            Instant.now()));

    final MenuItem spectralDbSearchItem = new ConditionalMenuItem("Spectral library search",
        () -> selectedRows.size() >= 1);
    spectralDbSearchItem.setOnAction(
        e -> SpectralLibrarySearchModule.showSelectedRowsIdentificationDialog(
            new ArrayList<>(selectedRows), table, Instant.now()));

    final MenuItem nistSearchItem = new ConditionalMenuItem("NIST MS search",
        () -> selectedRows.size() == 1);
    nistSearchItem.setOnAction(
        e -> NistMsSearchModule.singleRowSearch(table.getFeatureList(), selectedRows.get(0)));

    // submit GNPS MASST search job
    final MenuItem masstSearch = new ConditionalMenuItem(
        "Submit MASST public data search (on GNPS)",
        () -> selectedRows.size() == 1 && getNumberOfRowsWithFragmentScans(selectedRows) >= 1);
    masstSearch.setOnAction(e -> submitMasstGNPSSearch(selectedRows));

    final MenuItem formulaPredictionItem = new ConditionalMenuItem("Predict molecular formula",
        () -> selectedRows.size() == 1);
    formulaPredictionItem.setOnAction(
        e -> FormulaPredictionModule.showSingleRowIdentificationDialog(selectedRows.get(0)));

    searchMenu.getItems()
        .addAll(onlineDbSearchItem, spectralDbSearchItem, nistSearchItem, new SeparatorMenuItem(),
            formulaPredictionItem, new SeparatorMenuItem(), masstSearch);
  }

  private void initShowMenu() {
    final MenuItem showXICItem = new ConditionalMenuItem("XIC (quick)",
        () -> !selectedRows.isEmpty());
    showXICItem.setOnAction(
        e -> ChromatogramVisualizerModule.visualizeFeatureListRows(selectedRows));

    final MenuItem showXICSetupItem = new ConditionalMenuItem("XIC (dialog)",
        () -> !selectedRows.isEmpty());
    showXICSetupItem.setOnAction(
        e -> ChromatogramVisualizerModule.setUpVisualiserFromFeatures(selectedRows,
            selectedFeature != null ? selectedFeature.getRawDataFile() : null));

    final MenuItem showIMSFeatureItem = new ConditionalMenuItem("Ion mobility trace",
        () -> !selectedRows.isEmpty() && selectedFeature != null
            && selectedFeature.getRawDataFile() instanceof IMSRawDataFile);
    showIMSFeatureItem.setOnAction(
        e -> MZmineCore.getDesktop().addTab(new IMSFeatureVisualizerTab(selectedFeature)));

    final MenuItem showImageFeatureItem = new ConditionalMenuItem("Image",
        () -> !selectedRows.isEmpty() && selectedFeature != null
            && selectedFeature.getRawDataFile() instanceof ImagingRawDataFile);
    showImageFeatureItem.setOnAction(
        e -> MZmineCore.getDesktop().addTab(new ImageVisualizerTab(selectedFeature)));

    final MenuItem show2DItem = new ConditionalMenuItem("Feature in 2D",
        () -> selectedFeature != null);
    show2DItem.setOnAction(
        e -> TwoDVisualizerModule.show2DVisualizerSetupDialog(selectedFeature.getRawDataFile(),
            selectedFeature.getRawDataPointsMZRange(), selectedFeature.getRawDataPointsRTRange()));

    final MenuItem show3DItem = new ConditionalMenuItem("Feature in 3D",
        () -> selectedFeature != null);
    show3DItem.setOnAction(
        e -> Fx3DVisualizerModule.setupNew3DVisualizer(selectedFeature.getRawDataFile(),
            selectedFeature.getRawDataPointsMZRange(), selectedFeature.getRawDataPointsRTRange(),
            selectedFeature));

    final MenuItem showIntensityPlotItem = new ConditionalMenuItem(
        "Plot using Intensity plot module",
        () -> !selectedRows.isEmpty() && selectedFeature != null);
    showIntensityPlotItem.setOnAction(e -> IntensityPlotModule.showIntensityPlot(
        MZmineCore.getProjectManager().getCurrentProject(), selectedFeature.getFeatureList(),
        selectedRows.toArray(new ModularFeatureListRow[0])));

    final MenuItem showInIMSRawDataOverviewItem = new ConditionalMenuItem(
        "Show m/z ranges in IMS raw data overview",
        () -> selectedFeature != null && selectedFeature.getRawDataFile() instanceof IMSRawDataFile
            && !selectedFeatures.isEmpty());
    showInIMSRawDataOverviewItem.setOnAction(
        e -> IMSRawDataOverviewModule.openIMSVisualizerTabWithFeatures(
            getFeaturesFromSelectedRaw(selectedFeatures)));

    final MenuItem showInMobilityMzVisualizerItem = new ConditionalMenuItem(
        "Plot mobility/CCS vs. m/z", () -> !selectedRows.isEmpty());
    showInMobilityMzVisualizerItem.setOnAction(e -> {
      IMSMobilityMzPlotModule.visualizeFeaturesInNewTab(selectedRows, false);
    });

    final MenuItem showSpectrumItem = new ConditionalMenuItem("Mass spectrum",
        () -> selectedFeature != null && selectedFeature.getRepresentativeScan() != null);
    showSpectrumItem.setOnAction(
        e -> SpectraVisualizerModule.addNewSpectrumTab(selectedFeature.getRawDataFile(),
            selectedFeature.getRepresentativeScan(), selectedFeature));

    final MenuItem showFeatureFWHMMs1Item = new ConditionalMenuItem(
        "Accumulated mass spectrum (FWHM)",
        () -> selectedFeature != null && selectedFeature.getFeatureData() != null);
    showFeatureFWHMMs1Item.setOnAction(e -> {
      final Float fwhm = selectedFeature.getFWHM();
      if (fwhm != null) {
        final Range<Float> range = Range.closed(selectedFeature.getRT() - fwhm / 2,
            selectedFeature.getRT() + fwhm / 2);
        List<Scan> scans = (List<Scan>) selectedFeature.getFeatureData().getSpectra().stream()
            .filter(s -> range.contains(s.getRetentionTime())).toList();
        MergedMassSpectrum spectrum = SpectraMerging.mergeSpectra(scans,
            SpectraMerging.defaultMs1MergeTol, null);
        SpectraVisualizerModule.addNewSpectrumTab(spectrum);
      }
    });

    final MenuItem showBestMobilityScanItem = new ConditionalMenuItem("Best mobility scan",
        () -> selectedFeature != null && selectedFeature.getRepresentativeScan() instanceof Frame
            && selectedFeature.getFeatureData() instanceof IonMobilogramTimeSeries);
    showBestMobilityScanItem.setOnAction(e -> SpectraVisualizerModule.addNewSpectrumTab(
        IonMobilityUtils.getBestMobilityScan(selectedFeature)));

    final MenuItem extractSumSpectrumFromMobScans = new ConditionalMenuItem(
        "Extract spectrum from mobility FWHM", () -> selectedFeature != null
        && selectedFeature.getFeatureData() instanceof IonMobilogramTimeSeries);
    extractSumSpectrumFromMobScans.setOnAction(e -> {
      Range<Float> fwhm = IonMobilityUtils.getMobilityFWHM(
          ((IonMobilogramTimeSeries) selectedFeature.getFeatureData()).getSummedMobilogram());
      if (fwhm != null) {
        MergedMassSpectrum spectrum = SpectraMerging.extractSummedMobilityScan(selectedFeature,
            SpectraMerging.defaultMs1MergeTol, fwhm, null);
        SpectraVisualizerModule.addNewSpectrumTab(selectedFeature.getRawDataFile(), spectrum,
            selectedFeature);
      }
    });

    // TODO this should display selected features instead of rows. MultiMSMSWindow does not support
    // that, however.
    final MenuItem showMSMSItem = new ConditionalMenuItem("Most intense MS/MS",
        () -> (selectedRow != null && getNumberOfFeaturesWithFragmentScans(selectedRow) >= 1) || (
            selectedFeature != null && selectedFeature.getMostIntenseFragmentScan() != null) || (
            selectedRows.size() > 1 && getNumberOfRowsWithFragmentScans(selectedRows) > 1));
    showMSMSItem.setOnAction(e -> {
      if (selectedFeature != null && selectedFeature.getMostIntenseFragmentScan() != null) {
        SpectraVisualizerModule.addNewSpectrumTab(selectedFeature.getMostIntenseFragmentScan());
      } else if (selectedRows.size() > 1 && getNumberOfRowsWithFragmentScans(selectedRows) > 1) {
        MultiMsMsTab multi = new MultiMsMsTab(selectedRows,
            table.getFeatureList().getRawDataFiles(), selectedRows.get(0).getRawDataFiles().get(0));
        MZmineCore.getDesktop().addTab(multi);
      } else if (selectedRow != null && selectedRow.getMostIntenseFragmentScan() != null) {
        SpectraVisualizerModule.addNewSpectrumTab(selectedRow.getMostIntenseFragmentScan());
      }
    });

    final MenuItem showDiaIons = new ConditionalMenuItem("Show DIA ions",
        () -> selectedFeature != null && selectedFeature.getMostIntenseFragmentScan() != null);
    showDiaIons.setOnAction(e -> showDiaMsMsIons());

    final MenuItem showMSMSMirrorItem = new ConditionalMenuItem("Mirror MS/MS (2 rows)",
        () -> selectedRows.size() == 2 && getNumberOfRowsWithFragmentScans(selectedRows) == 2);
    showMSMSMirrorItem.setOnAction(e -> {
      MirrorScanWindowFXML mirrorScanTab = new MirrorScanWindowFXML();
      mirrorScanTab.getController().setScans(selectedRows.get(0).getMostIntenseFragmentScan(),
          selectedRows.get(1).getMostIntenseFragmentScan());
      mirrorScanTab.show();
    });

    final MenuItem showAllMSMSItem = new ConditionalMenuItem("All MS/MS",
        () -> !selectedRows.isEmpty() && !selectedRows.get(0).getAllFragmentScans().isEmpty());
    showAllMSMSItem.setOnAction(
        e -> MultiSpectraVisualizerTab.addNewMultiSpectraVisualizerTab(selectedRows.get(0)));

    final MenuItem showIsotopePatternItem = new ConditionalMenuItem("Isotope pattern",
        () -> selectedFeature != null && selectedFeature.getIsotopePattern() != null);
    showIsotopePatternItem.setOnAction(
        e -> SpectraVisualizerModule.addNewSpectrumTab(selectedFeature.getRawDataFile(),
            selectedFeature.getRepresentativeScan(), selectedFeature.getIsotopePattern()));

    final MenuItem showCompoundDBResults = new ConditionalMenuItem("Compound DB search results",
        () -> selectedRow != null && !selectedRow.getCompoundAnnotations().isEmpty());
    showCompoundDBResults.setOnAction(e -> CompoundDatabaseMatchTab.addNewTab(table));

    final MenuItem showSpectralDBResults = new ConditionalMenuItem("Spectral DB search results",
        () -> !selectedRows.isEmpty() && rowHasSpectralLibraryMatches(selectedRows));
    showSpectralDBResults.setOnAction(
        e -> SpectraIdentificationResultsModule.showNewTab(selectedRows));

    final MenuItem showMatchedLipidSignals = new ConditionalMenuItem("Matched lipid signals",
        () -> !selectedRows.isEmpty() && rowHasMatchedLipidSignals(selectedRows.get(0)));
    showMatchedLipidSignals.setOnAction(e -> {
      List<MatchedLipid> matchedLipids = selectedRows.get(0).get(LipidMatchListType.class);
      if (matchedLipids != null && !matchedLipids.isEmpty()) {
        MatchedLipidSpectrumTab matchedLipidSpectrumTab = new MatchedLipidSpectrumTab(
            matchedLipids.get(0).getLipidAnnotation().getAnnotation() + " Matched Signals",
            new LipidSpectrumChart(selectedRows.get(0), null));
        MZmineCore.getDesktop().addTab(matchedLipidSpectrumTab);
      }
    });

    final MenuItem showPeakRowSummaryItem = new ConditionalMenuItem("Row(s) summary", () ->
        /* !selectedRows.isEmpty() */ false); // todo, not implemented yet

    final MenuItem showNormalizedImage = new ConditionalMenuItem("Show Normalized Image",
        () -> selectedFeature != null
            && selectedFeature.getRawDataFile() instanceof ImagingRawDataFile);
    showImageFeatureItem.setOnAction(e -> addNormalizedImageTab());

    showMenu.getItems()
        .addAll(showXICItem, showXICSetupItem, showIMSFeatureItem, showImageFeatureItem,
            new SeparatorMenuItem(), show2DItem, show3DItem, showIntensityPlotItem,
            showInIMSRawDataOverviewItem, showInMobilityMzVisualizerItem, new SeparatorMenuItem(),
            showSpectrumItem, showFeatureFWHMMs1Item, showBestMobilityScanItem,
            extractSumSpectrumFromMobScans, showMSMSItem, showMSMSMirrorItem, showAllMSMSItem,
<<<<<<< HEAD
            showDiaIons, new SeparatorMenuItem(), showIsotopePatternItem, showSpectralDBResults,
            showMatchedLipidSignals, new SeparatorMenuItem(), showPeakRowSummaryItem);
=======
            new SeparatorMenuItem(), showIsotopePatternItem, showCompoundDBResults,
            showSpectralDBResults, showMatchedLipidSignals, new SeparatorMenuItem(),
            showPeakRowSummaryItem, showNormalizedImage);
  }

  private void addNormalizedImageTab() {
    final IonTimeSeries<? extends Scan> featureData = selectedFeature.getFeatureData();
    final IonTimeSeries<? extends Scan> normalized = IonTimeSeriesUtils.normalizeToAvgTic(
        featureData, null);

    ModularFeature f = new ModularFeature((ModularFeatureList) selectedFeature.getFeatureList(),
        selectedFeature.getRawDataFile(), normalized, FeatureStatus.MANUAL);
    ImageVisualizerTab tab = new ImageVisualizerTab(f);
    MZmineCore.getDesktop().addTab(tab);
>>>>>>> 6a013769
  }

  private void onShown() {
    selectedRowTypes = table.getSelectedDataTypes(ColumnType.ROW_TYPE);
    selectedFeatureTypes = table.getSelectedDataTypes(ColumnType.FEATURE_TYPE);
    selectedFiles = table.getSelectedRawDataFiles();
    selectedFeatures = table.getSelectedFeatures();
    selectedRows = table.getSelectedRows();
    selectedFeature = table.getSelectedFeature();
    selectedRow = table.getSelectedRow();

    // for single-raw-file-feature-lists it's intuitive to be able to click on the row columns, too
    if (selectedFeature == null && selectedRows.size() == 1
        && selectedRows.get(0).getRawDataFiles().size() == 1) {
      selectedFeature = selectedRows.get(0)
          .getFeature(selectedRows.get(0).getRawDataFiles().get(0));
    }

    for (MenuItem item : getItems()) {
      updateItem(item);
    }
  }

  /**
   * Mass spectrometry search tool job on GNPS
   */
  private void submitMasstGNPSSearch(List<ModularFeatureListRow> rows) {
    // single
    if (rows.size() == 1) {
      final ModularFeatureListRow row = rows.get(0);
      final Scan ms2 = row.getMostIntenseFragmentScan();
      if (ms2 != null) {
        if (ms2.getMassList() == null) {
          logger.warning("Missing mass list. Run mass detection on MS2 scans to run MASST search");
          return;
        }
        GnpsMasstSubmitModule.submitSingleMASSTJob(row, row.getAverageMZ(), ms2.getMassList());
      }
    }
  }

  private void updateItem(MenuItem item) {
    if (item instanceof ConditionalMenuItem conditionalMenuItem) {
      conditionalMenuItem.updateVisibility();
    }
    if (item instanceof Menu menu) {
      menu.getItems().forEach(this::updateItem);
    }
  }

  private int getNumberOfRowsWithFragmentScans(Collection<ModularFeatureListRow> rows) {
    if (rows.isEmpty()) {
      return 0;
    }
    int numFragmentScans = 0;
    for (ModularFeatureListRow row : rows) {
      if (row.getMostIntenseFragmentScan() != null) {
        numFragmentScans++;
      }
    }
    return numFragmentScans;
  }

  private int getNumberOfFeaturesWithFragmentScans(@Nullable ModularFeatureListRow row) {
    if (row == null) {
      return 0;
    }

    int num = 0;
    for (Feature feature : row.getFeatures()) {
      if (feature != null && feature.getFeatureStatus() != FeatureStatus.UNKNOWN
          && feature.getMostIntenseFragmentScan() != null) {
        num++;
      }
    }
    return num;
  }

  private boolean rowHasSpectralLibraryMatches(List<ModularFeatureListRow> rows) {
    for (ModularFeatureListRow row : rows) {
      if (!row.getSpectralLibraryMatches().isEmpty()) {
        return true;
      }
    }
    return false;
  }

  private boolean rowHasMatchedLipidSignals(ModularFeatureListRow row) {
    List<MatchedLipid> matches = row.get(LipidMatchListType.class);
    return matches != null && !matches.isEmpty();
  }

  @NotNull
  private List<ModularFeature> getFeaturesFromSelectedRaw(Collection<ModularFeature> features) {
    if (selectedFeature == null || selectedFeature.getRawDataFile() == null) {
      return Collections.emptyList();
    }
    final RawDataFile file = selectedFeature.getRawDataFile();
    return features.stream().filter(f -> f.getRawDataFile() == file).collect(Collectors.toList());
  }

  private void showDiaMsMsIons() {
    final Scan msms = selectedFeature.getMostIntenseFragmentScan();
    final RawDataFile file = selectedFeature.getRawDataFile();
    ScanSelection selection = new ScanSelection(
        Range.closed(selectedFeature.getRawDataPointsRTRange().lowerEndpoint() - 1,
            selectedFeature.getRawDataPointsRTRange().upperEndpoint() + 1), 2);
    final List<Scan> matchingScans = selection.getMatchingScans(file.getScans());
    MZTolerance tol = new MZTolerance(0.005, 15);

    TICVisualizerTab window = new TICVisualizerTab(new RawDataFile[]{file}, TICPlotType.BASEPEAK,
        new ScanSelection(1), selectedFeature.getRawDataPointsMZRange(), null, null);

    for (int i = 0; i < msms.getNumberOfDataPoints(); i++) {
      TICDataSet dataSet = new TICDataSet(file, matchingScans,
          tol.getToleranceRange(msms.getMzValue(i)), null, TICPlotType.BASEPEAK);
      window.getTICPlot().addTICDataSet(dataSet,
          ColorUtils.getContrastPaletteColorAWT(file.getColor(),
              MZmineCore.getConfiguration().getDefaultColorPalette()));
    }

    MZmineCore.getDesktop().addTab(window);
  }
}<|MERGE_RESOLUTION|>--- conflicted
+++ resolved
@@ -52,13 +52,10 @@
 import io.github.mzmine.modules.io.export_image_csv.ImageToCsvExportModule;
 import io.github.mzmine.modules.io.spectraldbsubmit.view.MSMSLibrarySubmissionWindow;
 import io.github.mzmine.modules.visualization.chromatogram.ChromatogramVisualizerModule;
-<<<<<<< HEAD
+import io.github.mzmine.modules.visualization.compdb.CompoundDatabaseMatchTab;
 import io.github.mzmine.modules.visualization.chromatogram.TICDataSet;
 import io.github.mzmine.modules.visualization.chromatogram.TICPlotType;
 import io.github.mzmine.modules.visualization.chromatogram.TICVisualizerTab;
-=======
-import io.github.mzmine.modules.visualization.compdb.CompoundDatabaseMatchTab;
->>>>>>> 6a013769
 import io.github.mzmine.modules.visualization.featurelisttable_modular.export.IsotopePatternExportModule;
 import io.github.mzmine.modules.visualization.featurelisttable_modular.export.MSMSExportModule;
 import io.github.mzmine.modules.visualization.fx3d.Fx3DVisualizerModule;
@@ -433,11 +430,7 @@
             showInIMSRawDataOverviewItem, showInMobilityMzVisualizerItem, new SeparatorMenuItem(),
             showSpectrumItem, showFeatureFWHMMs1Item, showBestMobilityScanItem,
             extractSumSpectrumFromMobScans, showMSMSItem, showMSMSMirrorItem, showAllMSMSItem,
-<<<<<<< HEAD
-            showDiaIons, new SeparatorMenuItem(), showIsotopePatternItem, showSpectralDBResults,
-            showMatchedLipidSignals, new SeparatorMenuItem(), showPeakRowSummaryItem);
-=======
-            new SeparatorMenuItem(), showIsotopePatternItem, showCompoundDBResults,
+            showDiaIons, new SeparatorMenuItem(), showIsotopePatternItem, showCompoundDBResults,
             showSpectralDBResults, showMatchedLipidSignals, new SeparatorMenuItem(),
             showPeakRowSummaryItem, showNormalizedImage);
   }
@@ -451,7 +444,6 @@
         selectedFeature.getRawDataFile(), normalized, FeatureStatus.MANUAL);
     ImageVisualizerTab tab = new ImageVisualizerTab(f);
     MZmineCore.getDesktop().addTab(tab);
->>>>>>> 6a013769
   }
 
   private void onShown() {
