/*
 * Copyright (c) 2004-2022 The MZmine Development Team
 *
 * Permission is hereby granted, free of charge, to any person
 * obtaining a copy of this software and associated documentation
 * files (the "Software"), to deal in the Software without
 * restriction, including without limitation the rights to use,
 * copy, modify, merge, publish, distribute, sublicense, and/or sell
 * copies of the Software, and to permit persons to whom the
 * Software is furnished to do so, subject to the following
 * conditions:
 *
 * The above copyright notice and this permission notice shall be
 * included in all copies or substantial portions of the Software.
 *
 * THE SOFTWARE IS PROVIDED "AS IS", WITHOUT WARRANTY OF ANY KIND,
 * EXPRESS OR IMPLIED, INCLUDING BUT NOT LIMITED TO THE WARRANTIES
 * OF MERCHANTABILITY, FITNESS FOR A PARTICULAR PURPOSE AND
 * NONINFRINGEMENT. IN NO EVENT SHALL THE AUTHORS OR COPYRIGHT
 * HOLDERS BE LIABLE FOR ANY CLAIM, DAMAGES OR OTHER LIABILITY,
 * WHETHER IN AN ACTION OF CONTRACT, TORT OR OTHERWISE, ARISING
 * FROM, OUT OF OR IN CONNECTION WITH THE SOFTWARE OR THE USE OR
 * OTHER DEALINGS IN THE SOFTWARE.
 */


package io.github.mzmine.modules.visualization.featurelisttable_modular;

import com.google.common.collect.Range;
import io.github.mzmine.datamodel.FeatureIdentity;
import io.github.mzmine.datamodel.FeatureStatus;
import io.github.mzmine.datamodel.Frame;
import io.github.mzmine.datamodel.IMSRawDataFile;
import io.github.mzmine.datamodel.ImagingRawDataFile;
import io.github.mzmine.datamodel.MergedMassSpectrum;
import io.github.mzmine.datamodel.MergedMassSpectrum.MergingType;
import io.github.mzmine.datamodel.MobilityScan;
import io.github.mzmine.datamodel.PseudoSpectrum;
import io.github.mzmine.datamodel.RawDataFile;
import io.github.mzmine.datamodel.Scan;
import io.github.mzmine.datamodel.featuredata.IonMobilogramTimeSeries;
import io.github.mzmine.datamodel.featuredata.IonTimeSeries;
import io.github.mzmine.datamodel.features.Feature;
import io.github.mzmine.datamodel.features.ModularFeature;
import io.github.mzmine.datamodel.features.ModularFeatureListRow;
import io.github.mzmine.datamodel.features.compoundannotations.FeatureAnnotation;
import io.github.mzmine.datamodel.features.types.DataType;
import io.github.mzmine.datamodel.features.types.DataTypes;
import io.github.mzmine.datamodel.features.types.ImageType;
import io.github.mzmine.datamodel.features.types.ListWithSubsType;
import io.github.mzmine.datamodel.features.types.annotations.LipidMatchListType;
import io.github.mzmine.datamodel.features.types.annotations.iin.IonIdentityListType;
import io.github.mzmine.datamodel.features.types.fx.ColumnType;
import io.github.mzmine.datamodel.features.types.graphicalnodes.LipidSpectrumChart;
import io.github.mzmine.datamodel.features.types.modifiers.AnnotationType;
import io.github.mzmine.main.MZmineCore;
import io.github.mzmine.modules.dataprocessing.featdet_manual.XICManualPickerModule;
import io.github.mzmine.modules.dataprocessing.id_biotransformer.BioTransformerModule;
import io.github.mzmine.modules.dataprocessing.id_formulaprediction.FormulaPredictionModule;
import io.github.mzmine.modules.dataprocessing.id_lipididentification.lipidutils.MatchedLipid;
import io.github.mzmine.modules.dataprocessing.id_nist.NistMsSearchModule;
import io.github.mzmine.modules.dataprocessing.id_spectral_library_match.SpectralLibrarySearchModule;
import io.github.mzmine.modules.io.export_features_gnps.masst.GnpsMasstSubmitModule;
import io.github.mzmine.modules.io.export_features_sirius.SiriusExportModule;
import io.github.mzmine.modules.io.export_image_csv.ImageToCsvExportModule;
import io.github.mzmine.modules.io.spectraldbsubmit.view.MSMSLibrarySubmissionWindow;
import io.github.mzmine.modules.visualization.chromatogram.ChromatogramVisualizerModule;
import io.github.mzmine.modules.visualization.chromatogram.TICDataSet;
import io.github.mzmine.modules.visualization.chromatogram.TICPlotType;
import io.github.mzmine.modules.visualization.chromatogram.TICVisualizerTab;
import io.github.mzmine.modules.visualization.compdb.CompoundDatabaseMatchTab;
import io.github.mzmine.modules.visualization.featurelisttable_modular.export.IsotopePatternExportModule;
import io.github.mzmine.modules.visualization.featurelisttable_modular.export.MSMSExportModule;
import io.github.mzmine.modules.visualization.fx3d.Fx3DVisualizerModule;
import io.github.mzmine.modules.visualization.image.ImageVisualizerModule;
import io.github.mzmine.modules.visualization.image.ImageVisualizerParameters;
import io.github.mzmine.modules.visualization.image.ImageVisualizerTab;
import io.github.mzmine.modules.visualization.ims_featurevisualizer.IMSFeatureVisualizerTab;
import io.github.mzmine.modules.visualization.ims_mobilitymzplot.IMSMobilityMzPlotModule;
import io.github.mzmine.modules.visualization.intensityplot.IntensityPlotModule;
import io.github.mzmine.modules.visualization.networking.visual.FeatureNetworkTab;
import io.github.mzmine.modules.visualization.rawdataoverviewims.IMSRawDataOverviewModule;
import io.github.mzmine.modules.visualization.spectra.matchedlipid.MatchedLipidSpectrumTab;
import io.github.mzmine.modules.visualization.spectra.simplespectra.MultiSpectraVisualizerTab;
import io.github.mzmine.modules.visualization.spectra.simplespectra.SpectraVisualizerModule;
import io.github.mzmine.modules.visualization.spectra.simplespectra.mirrorspectra.MirrorScanWindowController;
import io.github.mzmine.modules.visualization.spectra.simplespectra.mirrorspectra.MirrorScanWindowFXML;
import io.github.mzmine.modules.visualization.spectra.spectra_stack.SpectraStackVisualizerModule;
import io.github.mzmine.modules.visualization.spectra.spectralmatchresults.SpectraIdentificationResultsModule;
import io.github.mzmine.modules.visualization.twod.TwoDVisualizerModule;
import io.github.mzmine.parameters.ParameterSet;
import io.github.mzmine.parameters.parametertypes.selectors.ScanSelection;
import io.github.mzmine.parameters.parametertypes.tolerances.MZTolerance;
import io.github.mzmine.util.IonMobilityUtils;
import io.github.mzmine.util.SortingDirection;
import io.github.mzmine.util.SortingProperty;
import io.github.mzmine.util.color.ColorUtils;
import io.github.mzmine.util.components.ConditionalMenuItem;
import io.github.mzmine.util.scans.ScanUtils;
import io.github.mzmine.util.scans.SpectraMerging;
import java.text.NumberFormat;
import java.time.Instant;
import java.util.ArrayList;
import java.util.Collection;
import java.util.Collections;
import java.util.Comparator;
import java.util.List;
import java.util.Objects;
import java.util.Optional;
import java.util.Set;
import java.util.logging.Logger;
import java.util.stream.Collectors;
import javafx.collections.FXCollections;
import javafx.collections.ObservableList;
import javafx.scene.control.ContextMenu;
import javafx.scene.control.Menu;
import javafx.scene.control.MenuItem;
import javafx.scene.control.SeparatorMenuItem;
import org.jetbrains.annotations.NotNull;
import org.jetbrains.annotations.Nullable;

/**
 * Conditions should be chosen in a way that exceptions are impossible when the item is clicked. On
 * click events should not be longer than a few lines and should be moved to helper classes if
 * otherwise.
 */
public class FeatureTableContextMenu extends ContextMenu {

  private static final Logger logger = Logger.getLogger(FeatureTableContextMenu.class.getName());
  final Menu showMenu;
  final Menu searchMenu;
  final Menu idsMenu;
  final Menu exportMenu;

  private final FeatureTableFX table;
  @Nullable ModularFeatureListRow selectedRow;
  private Set<DataType<?>> selectedRowTypes;
  private Set<DataType<?>> selectedFeatureTypes;
  private Set<RawDataFile> selectedFiles;
  private List<ModularFeature> selectedFeatures;
  private List<ModularFeatureListRow> selectedRows;
  @Nullable
  private ModularFeature selectedFeature;
  private List<FeatureIdentity> copiedIDs;

  FeatureTableContextMenu(final FeatureTableFX table) {
    this.table = table;

    showMenu = new Menu("Show");
    searchMenu = new Menu("Search");
    exportMenu = new Menu("Export");
    idsMenu = new Menu("Identification");
    this.getItems().addAll(showMenu, searchMenu, idsMenu, exportMenu);

    this.setOnShowing(event -> onShown());

    initShowMenu();
    initSearchMenu();
    initExportMenu();
    initIdentitiesMenu();

    final MenuItem deleteRowsItem = new ConditionalMenuItem("Delete row(s)",
        () -> !selectedRows.isEmpty());
    deleteRowsItem.setOnAction(
        e -> selectedRows.forEach(row -> table.getFeatureList().removeRow(row)));

    // final MenuItem addNewRowItem;
    final MenuItem manuallyDefineItem = new ConditionalMenuItem("Define manually",
        () -> selectedRows.size() == 1 && selectedFeature != null);
    manuallyDefineItem.setOnAction(
        e -> XICManualPickerModule.runManualDetection(selectedFeature.getRawDataFile(),
            selectedRows.get(0), table.getFeatureList()));

    getItems().addAll(new SeparatorMenuItem(), manuallyDefineItem, deleteRowsItem);
  }

  private void initIdentitiesMenu() {
    final MenuItem openCompoundIdUrl = new ConditionalMenuItem("Open compound ID URL (disabled)",
        () -> false);

    final MenuItem copyIdsItem = new ConditionalMenuItem("Copy identities",
        () -> !selectedRows.isEmpty() && !selectedRows.get(0).getPeakIdentities().isEmpty());
    copyIdsItem.setOnAction(e -> copiedIDs = selectedRows.get(0).getPeakIdentities());

    final MenuItem pasteIdsItem = new ConditionalMenuItem("Paste identities",
        () -> !selectedRows.isEmpty() && copiedIDs != null);
    pasteIdsItem.setOnAction(e -> {
      ObservableList<FeatureIdentity> copy = FXCollections.observableArrayList();
      FXCollections.copy(copy, copiedIDs);
      selectedRows.get(0).setPeakIdentities(copy);
    });

    final MenuItem clearIdsItem = new ConditionalMenuItem("Clear identities",
        () -> selectedRows.size() > 0 && selectedRows.get(0).getPeakIdentities().size() > 0);
    clearIdsItem.setOnAction(e -> selectedRows.forEach(
        row -> row.setPeakIdentities(FXCollections.observableArrayList())));

    // add the same menu for all datatypes
    final Menu clearAnnotationsMenu = new Menu("Clear annotations");
    DataTypes.getInstances().stream().forEach(dt -> {
      if (!(dt instanceof ListWithSubsType<?> listType && dt instanceof AnnotationType)) {
        return;
      }
      if (dt instanceof IonIdentityListType) {
        // disabled for now, remove operation requires further implementations
        return;
      }

      final MenuItem deleteTopAnnotation = new ConditionalMenuItem(
          "Delete selected " + listType.getHeaderString(), () -> selectedRow.get(listType) != null);
      deleteTopAnnotation.setOnAction(e -> {
        var value = selectedRow.get(listType);
        List<?> newList = new ArrayList<>(value);
        newList.remove(0);
        selectedRow.set(dt, newList);
        table.refresh();
      });
      final MenuItem clearAllAnnotations = new ConditionalMenuItem(
          "Clear all " + listType.getHeaderString(), () -> selectedRow.get(listType) != null);
      clearAllAnnotations.setOnAction(e -> {
        selectedRow.set(listType, null);
        table.refresh();
      });
      clearAnnotationsMenu.getItems()
          .addAll(deleteTopAnnotation, clearAllAnnotations, new SeparatorMenuItem());
    });

    final ConditionalMenuItem bioTransformerItem = new ConditionalMenuItem(
        "Compute transformation products (BioTransformer 3)",
        () -> getAnnotationForBioTransformerPrediction() != null);
    bioTransformerItem.setOnAction(e -> {
      final FeatureAnnotation annotation = getAnnotationForBioTransformerPrediction();
      if (annotation != null) {
        BioTransformerModule.runSingleRowPredection(selectedRow, annotation.getSmiles(),
            Objects.requireNonNullElse(annotation.getCompoundName(), "UNKNOWN"));
      }
    });

    idsMenu.getItems()
        .addAll(openCompoundIdUrl, copyIdsItem, pasteIdsItem, clearIdsItem, bioTransformerItem,
            clearAnnotationsMenu);
  }

  /**
   * @return A feature annotation to use for the bio transformer prediction.
   */
  @Nullable
  private FeatureAnnotation getAnnotationForBioTransformerPrediction() {
    List<? extends FeatureAnnotation> annotations = selectedRow.getSpectralLibraryMatches();
    if (annotations.isEmpty()) {
      annotations = selectedRow.getCompoundAnnotations();
    }
    if (annotations.isEmpty() || annotations.get(0).getSmiles() == null) {
      return null;
    }
    return annotations.get(0);
  }


  private void initExportMenu() {
    final MenuItem exportIsotopesItem = new ConditionalMenuItem("Export isotope pattern",
        () -> selectedRows.size() == 1 && selectedRows.get(0).getBestIsotopePattern() != null);
    exportIsotopesItem.setOnAction(
        e -> IsotopePatternExportModule.exportIsotopePattern(selectedRows.get(0)));

    final MenuItem exportMSMSItem = new ConditionalMenuItem("Export MS/MS pattern",
        () -> selectedRows.size() == 1 && selectedRows.get(0).getMostIntenseFragmentScan() != null);
    exportMSMSItem.setOnAction(e -> MSMSExportModule.exportMSMS(selectedRows.get(0)));

    final MenuItem exportToSirius = new ConditionalMenuItem("Export to Sirius",
        () -> !selectedRows.isEmpty());
    exportToSirius.setOnAction(
        e -> SiriusExportModule.exportSingleRows(selectedRows.toArray(new ModularFeatureListRow[0]),
            Instant.now()));

    final MenuItem exportMS1Library = new ConditionalMenuItem("Export to MS1 library",
        () -> !selectedRows.isEmpty());
    exportMS1Library.setOnAction(e -> MZmineCore.runLater(() -> {
      MSMSLibrarySubmissionWindow window = new MSMSLibrarySubmissionWindow();
      window.setData(selectedRows.toArray(new ModularFeatureListRow[0]), SortingProperty.MZ,
          SortingDirection.Ascending, false);
      window.show();
    }));

    final MenuItem exportMSMSLibrary = new ConditionalMenuItem("Export to MS/MS library",
        () -> !selectedRows.isEmpty());
    exportMSMSLibrary.setOnAction(e -> MZmineCore.runLater(() -> {
      MSMSLibrarySubmissionWindow window = new MSMSLibrarySubmissionWindow();
      window.setData(selectedRows.toArray(new ModularFeatureListRow[0]), SortingProperty.MZ,
          SortingDirection.Ascending, true);
      window.show();
    }));

    final MenuItem exportImageToCsv = new ConditionalMenuItem("Export image to .csv",
        () -> !selectedRows.isEmpty() && selectedRows.get(0).hasFeatureType(ImageType.class));
    exportImageToCsv.setOnAction(
        e -> ImageToCsvExportModule.showExportDialog(selectedRows, Instant.now()));

    // export menu
    exportMenu.getItems()
        .addAll(exportIsotopesItem, exportMSMSItem, exportToSirius, new SeparatorMenuItem(),
            exportMS1Library, exportMSMSLibrary, new SeparatorMenuItem(), exportImageToCsv);
  }

  private void initSearchMenu() {
    final MenuItem spectralDbSearchItem = new ConditionalMenuItem("Spectral library search",
        () -> selectedRows.size() >= 1);
    spectralDbSearchItem.setOnAction(
        e -> SpectralLibrarySearchModule.showSelectedRowsIdentificationDialog(
            new ArrayList<>(selectedRows), table, Instant.now()));

    final MenuItem nistSearchItem = new ConditionalMenuItem("NIST MS search",
        () -> selectedRows.size() == 1);
    nistSearchItem.setOnAction(
        e -> NistMsSearchModule.singleRowSearch(table.getFeatureList(), selectedRows.get(0)));

    // submit GNPS MASST search job
    final MenuItem masstSearch = new ConditionalMenuItem(
        "Submit MASST public data search (on GNPS)",
        () -> selectedRows.size() == 1 && getNumberOfRowsWithFragmentScans(selectedRows) >= 1);
    masstSearch.setOnAction(e -> submitMasstGNPSSearch(selectedRows));

    final MenuItem formulaPredictionItem = new ConditionalMenuItem("Predict molecular formula",
        () -> selectedRows.size() == 1);
    formulaPredictionItem.setOnAction(
        e -> FormulaPredictionModule.showSingleRowIdentificationDialog(selectedRows.get(0)));

    searchMenu.getItems().addAll(spectralDbSearchItem, nistSearchItem, new SeparatorMenuItem(),
        formulaPredictionItem, new SeparatorMenuItem(), masstSearch);
  }

  private void initShowMenu() {

    final MenuItem showNetworkVisualizerItem = new MenuItem("Feature network");
    showNetworkVisualizerItem.setOnAction(e -> showNetworkVisualizer());

    final MenuItem showXICItem = new ConditionalMenuItem("XIC (quick)",
        () -> !selectedRows.isEmpty());
    showXICItem.setOnAction(
        e -> ChromatogramVisualizerModule.visualizeFeatureListRows(selectedRows));

    final MenuItem showXICSetupItem = new ConditionalMenuItem("XIC (dialog)",
        () -> !selectedRows.isEmpty());
    showXICSetupItem.setOnAction(
        e -> ChromatogramVisualizerModule.setUpVisualiserFromFeatures(selectedRows,
            selectedFeature != null ? selectedFeature.getRawDataFile() : null));

    final MenuItem showIMSFeatureItem = new ConditionalMenuItem("Ion mobility trace",
        () -> !selectedRows.isEmpty() && selectedFeature != null
              && selectedFeature.getRawDataFile() instanceof IMSRawDataFile);
    showIMSFeatureItem.setOnAction(
        e -> MZmineCore.getDesktop().addTab(new IMSFeatureVisualizerTab(selectedFeature)));

    final MenuItem showImageFeatureItem = new ConditionalMenuItem("Image",
        () -> !selectedRows.isEmpty() && selectedFeature != null
              && selectedFeature.getRawDataFile() instanceof ImagingRawDataFile);
    showImageFeatureItem.setOnAction(e -> {
      ParameterSet params = MZmineCore.getConfiguration()
          .getModuleParameters(ImageVisualizerModule.class).cloneParameterSet();
      params.setParameter(ImageVisualizerParameters.imageNormalization,
          MZmineCore.getConfiguration().getImageNormalization()); // same as in feature table.
      MZmineCore.getDesktop().addTab(new ImageVisualizerTab(selectedFeature, params));
    });

    final MenuItem show2DItem = new ConditionalMenuItem("Feature in 2D",
        () -> selectedFeature != null);
    show2DItem.setOnAction(
        e -> TwoDVisualizerModule.show2DVisualizerSetupDialog(selectedFeature.getRawDataFile(),
            selectedFeature.getRawDataPointsMZRange(), selectedFeature.getRawDataPointsRTRange()));

    final MenuItem show3DItem = new ConditionalMenuItem("Feature in 3D",
        () -> selectedFeature != null);
    show3DItem.setOnAction(
        e -> Fx3DVisualizerModule.setupNew3DVisualizer(selectedFeature.getRawDataFile(),
            selectedFeature.getRawDataPointsMZRange(), selectedFeature.getRawDataPointsRTRange(),
            selectedFeature));

    final MenuItem showIntensityPlotItem = new ConditionalMenuItem(
        "Plot using Intensity plot module",
        () -> !selectedRows.isEmpty() && selectedFeature != null);
    showIntensityPlotItem.setOnAction(e -> IntensityPlotModule.showIntensityPlot(
        MZmineCore.getProjectManager().getCurrentProject(), selectedFeature.getFeatureList(),
        selectedRows.toArray(new ModularFeatureListRow[0])));

    final MenuItem showInIMSRawDataOverviewItem = new ConditionalMenuItem(
        "Show m/z ranges in IMS raw data overview",
        () -> selectedFeature != null && selectedFeature.getRawDataFile() instanceof IMSRawDataFile
              && !selectedFeatures.isEmpty());
    showInIMSRawDataOverviewItem.setOnAction(
        e -> IMSRawDataOverviewModule.openIMSVisualizerTabWithFeatures(
            getFeaturesFromSelectedRaw(selectedFeatures)));

    final MenuItem showInMobilityMzVisualizerItem = new ConditionalMenuItem(
        "Plot mobility/CCS vs. m/z", () -> !selectedRows.isEmpty());
    showInMobilityMzVisualizerItem.setOnAction(e -> {
      IMSMobilityMzPlotModule.visualizeFeaturesInNewTab(selectedRows, false);
    });

    final MenuItem showSpectrumItem = new ConditionalMenuItem("Mass spectrum",
        () -> selectedFeature != null && selectedFeature.getRepresentativeScan() != null);
    showSpectrumItem.setOnAction(
        e -> SpectraVisualizerModule.addNewSpectrumTab(selectedFeature.getRawDataFile(),
            selectedFeature.getRepresentativeScan(), selectedFeature));

    final MenuItem showFeatureFWHMMs1Item = new ConditionalMenuItem(
        "Accumulated mass spectrum (FWHM)",
        () -> selectedFeature != null && selectedFeature.getFeatureData() != null);
    showFeatureFWHMMs1Item.setOnAction(e -> {
      final Float fwhm = selectedFeature.getFWHM();
      if (fwhm != null) {
        final Range<Float> range = Range.closed(selectedFeature.getRT() - fwhm / 2,
            selectedFeature.getRT() + fwhm / 2);
        List<Scan> scans = (List<Scan>) selectedFeature.getFeatureData().getSpectra().stream()
            .filter(s -> range.contains(s.getRetentionTime())).toList();
        MergedMassSpectrum spectrum = SpectraMerging.mergeSpectra(scans,
            SpectraMerging.defaultMs1MergeTol, MergingType.ALL_ENERGIES, null);
        SpectraVisualizerModule.addNewSpectrumTab(spectrum);
      }
    });

    final MenuItem showBestMobilityScanItem = new ConditionalMenuItem("Best mobility scan",
        () -> selectedFeature != null && selectedFeature.getRepresentativeScan() instanceof Frame
              && selectedFeature.getFeatureData() instanceof IonMobilogramTimeSeries);
    showBestMobilityScanItem.setOnAction(e -> SpectraVisualizerModule.addNewSpectrumTab(
        IonMobilityUtils.getBestMobilityScan(selectedFeature)));

    final MenuItem extractSumSpectrumFromMobScans = new ConditionalMenuItem(
        "Extract spectrum from mobility FWHM", () -> selectedFeature != null
                                                     && selectedFeature.getFeatureData() instanceof IonMobilogramTimeSeries);
    extractSumSpectrumFromMobScans.setOnAction(e -> {
      Range<Float> fwhm = IonMobilityUtils.getMobilityFWHM(
          ((IonMobilogramTimeSeries) selectedFeature.getFeatureData()).getSummedMobilogram());
      if (fwhm != null) {
        MergedMassSpectrum spectrum = SpectraMerging.extractSummedMobilityScan(selectedFeature,
            SpectraMerging.defaultMs1MergeTol, fwhm, null);
        SpectraVisualizerModule.addNewSpectrumTab(selectedFeature.getRawDataFile(), spectrum,
            selectedFeature);
      }
    });

    // TODO this should display selected features instead of rows. MultiMSMSWindow does not support
    // that, however.
    final MenuItem showMSMSItem = new ConditionalMenuItem("Most intense MS/MS",
        () -> (selectedRow != null && getNumberOfFeaturesWithFragmentScans(selectedRow) >= 1) || (
            selectedFeature != null && selectedFeature.getMostIntenseFragmentScan() != null) || (
                  selectedRows.size() > 1 && getNumberOfRowsWithFragmentScans(selectedRows) > 1));
    showMSMSItem.setOnAction(e -> {
      if (selectedFeature != null && selectedFeature.getMostIntenseFragmentScan() != null) {
        SpectraVisualizerModule.addNewSpectrumTab(selectedFeature.getMostIntenseFragmentScan());
      } else if (selectedRows.size() > 1 && getNumberOfRowsWithFragmentScans(selectedRows) > 1) {
        SpectraStackVisualizerModule.addMsMsStackVisualizer(selectedRows,
            table.getFeatureList().getRawDataFiles(), selectedRows.get(0).getRawDataFiles().get(0));
      } else if (selectedRow != null && selectedRow.getMostIntenseFragmentScan() != null) {
        SpectraVisualizerModule.addNewSpectrumTab(selectedRow.getMostIntenseFragmentScan());
      }
    });

    final MenuItem showDiaIons = new ConditionalMenuItem("Show DIA ion shapes",
        () -> selectedFeature != null
              && selectedFeature.getMostIntenseFragmentScan() instanceof PseudoSpectrum);
    showDiaIons.setOnAction(e -> showDiaMsMsIons());

    final MenuItem showDiaMirror = new ConditionalMenuItem(
        "DIA spectral mirror: Correlated-to-all signals",
        () -> selectedFeature != null && selectedFeature.getRawDataFile() instanceof IMSRawDataFile
              && selectedFeature.getFeatureData() instanceof IonMobilogramTimeSeries
              && selectedFeature.getMostIntenseFragmentScan() instanceof PseudoSpectrum);
    showDiaMirror.setOnAction(e -> showDiaMirror());

    final MenuItem showMSMSMirrorItem = new ConditionalMenuItem("Mirror MS/MS (2 rows)",
        () -> selectedRows.size() == 2 && getNumberOfRowsWithFragmentScans(selectedRows) == 2);
    showMSMSMirrorItem.setOnAction(e -> {
      MirrorScanWindowFXML mirrorScanTab = new MirrorScanWindowFXML();
      mirrorScanTab.getController().setScans(selectedRows.get(0).getMostIntenseFragmentScan(),
          selectedRows.get(1).getMostIntenseFragmentScan());
      mirrorScanTab.show();
    });

    final MenuItem showAllMSMSItem = new ConditionalMenuItem("All MS/MS",
        () -> !selectedRows.isEmpty() && !selectedRows.get(0).getAllFragmentScans().isEmpty());
    showAllMSMSItem.setOnAction(
        e -> MultiSpectraVisualizerTab.addNewMultiSpectraVisualizerTab(selectedRows.get(0)));

    final MenuItem showIsotopePatternItem = new ConditionalMenuItem("Isotope pattern",
        () -> getSelectedFeatureWithIsotopePattern().isPresent());
    showIsotopePatternItem.setOnAction(e -> {
      getSelectedFeatureWithIsotopePattern().ifPresent(bestFeature -> {
        SpectraVisualizerModule.addNewSpectrumTab(bestFeature.getRawDataFile(),
            bestFeature.getRepresentativeScan(), bestFeature.getIsotopePattern());
      });
    });

    final MenuItem showCompoundDBResults = new ConditionalMenuItem("Compound DB search results",
        () -> selectedRow != null && !selectedRow.getCompoundAnnotations().isEmpty());
    showCompoundDBResults.setOnAction(e -> CompoundDatabaseMatchTab.addNewTab(table));

    final MenuItem showSpectralDBResults = new ConditionalMenuItem("Spectral DB search results",
        () -> !selectedRows.isEmpty() && rowHasSpectralLibraryMatches(selectedRows));
    showSpectralDBResults.setOnAction(
        e -> SpectraIdentificationResultsModule.showNewTab(selectedRows, table));

    final MenuItem showMatchedLipidSignals = new ConditionalMenuItem("Matched lipid signals",
        () -> !selectedRows.isEmpty() && rowHasMatchedLipidSignals(selectedRows.get(0)));
    showMatchedLipidSignals.setOnAction(e -> {
      List<MatchedLipid> matchedLipids = selectedRows.get(0).get(LipidMatchListType.class);
      if (matchedLipids != null && !matchedLipids.isEmpty()) {
        MatchedLipidSpectrumTab matchedLipidSpectrumTab = new MatchedLipidSpectrumTab(
            matchedLipids.get(0).getLipidAnnotation().getAnnotation() + " Matched Signals",
            new LipidSpectrumChart(selectedRows.get(0), null));
        MZmineCore.getDesktop().addTab(matchedLipidSpectrumTab);
      }
    });

    final MenuItem showPeakRowSummaryItem = new ConditionalMenuItem("Row(s) summary", () ->
        /* !selectedRows.isEmpty() */ false); // todo, not implemented yet

    showMenu.getItems()
        .addAll(showXICItem, showXICSetupItem, showIMSFeatureItem, showImageFeatureItem,
            new SeparatorMenuItem(), show2DItem, show3DItem, showIntensityPlotItem,
            showInIMSRawDataOverviewItem, showInMobilityMzVisualizerItem, new SeparatorMenuItem(),
            showSpectrumItem, showFeatureFWHMMs1Item, showBestMobilityScanItem,
            extractSumSpectrumFromMobScans, showMSMSItem, showMSMSMirrorItem, showAllMSMSItem,
<<<<<<< HEAD
            new SeparatorMenuItem(), showIsotopePatternItem, showCompoundDBResults,
            showSpectralDBResults, showMatchedLipidSignals, new SeparatorMenuItem(),
            showPeakRowSummaryItem, showNormalizedImage, showNetworkVisualizerItem);
  }

  private void showNetworkVisualizer()
  {
    FeatureNetworkTab fnt = new FeatureNetworkTab(selectedRows.get(0).getFeatureList());
    MZmineCore.getDesktop().addTab(fnt);
=======
            showDiaIons, showDiaMirror, new SeparatorMenuItem(), showIsotopePatternItem,
            showCompoundDBResults, showSpectralDBResults, showMatchedLipidSignals,
            new SeparatorMenuItem(), showPeakRowSummaryItem);
>>>>>>> ee0dc5dc
  }

  /**
   * Selected feature if it has an isotope pattern. Or the best isotope pattern if performed on
   * selected row.
   *
   * @return feature or empty if the feature has no isotope pattern
   */
  @NotNull
  private Optional<ModularFeature> getSelectedFeatureWithIsotopePattern() {
    if (selectedFeature != null) {
      var ip = selectedFeature.getIsotopePattern();
      return ip != null ? Optional.of(selectedFeature) : Optional.empty();
    }
    // get best isotope pattern feature
    return selectedRow.streamFeatures().filter(f -> f != null && f.getIsotopePattern() != null
                                                    && f.getFeatureStatus()
                                                       != FeatureStatus.UNKNOWN)
        .max(Comparator.comparingDouble(ModularFeature::getHeight));
  }

  private void onShown() {
    selectedRowTypes = table.getSelectedDataTypes(ColumnType.ROW_TYPE);
    selectedFeatureTypes = table.getSelectedDataTypes(ColumnType.FEATURE_TYPE);
    selectedFiles = table.getSelectedRawDataFiles();
    selectedFeatures = table.getSelectedFeatures();
    selectedRows = table.getSelectedRows();
    selectedFeature = table.getSelectedFeature();
    selectedRow = table.getSelectedRow();

    // for single-raw-file-feature-lists it's intuitive to be able to click on the row columns, too
    if (selectedFeature == null && selectedRows.size() == 1
        && selectedRows.get(0).getRawDataFiles().size() == 1) {
      selectedFeature = selectedRows.get(0)
          .getFeature(selectedRows.get(0).getRawDataFiles().get(0));
    }

    for (MenuItem item : getItems()) {
      updateItem(item);
    }
  }

  /**
   * Mass spectrometry search tool job on GNPS
   */
  private void submitMasstGNPSSearch(List<ModularFeatureListRow> rows) {
    // single
    if (rows.size() == 1) {
      final ModularFeatureListRow row = rows.get(0);
      final Scan ms2 = row.getMostIntenseFragmentScan();
      if (ms2 != null) {
        if (ms2.getMassList() == null) {
          logger.warning("Missing mass list. Run mass detection on MS2 scans to run MASST search");
          return;
        }
        GnpsMasstSubmitModule.submitSingleMASSTJob(row, row.getAverageMZ(), ms2.getMassList());
      }
    }
  }

  private void updateItem(MenuItem item) {
    if (item instanceof ConditionalMenuItem conditionalMenuItem) {
      conditionalMenuItem.updateVisibility();
    }
    if (item instanceof Menu menu) {
      menu.getItems().forEach(this::updateItem);
    }
  }

  private int getNumberOfRowsWithFragmentScans(Collection<ModularFeatureListRow> rows) {
    if (rows.isEmpty()) {
      return 0;
    }
    int numFragmentScans = 0;
    for (ModularFeatureListRow row : rows) {
      if (row.getMostIntenseFragmentScan() != null) {
        numFragmentScans++;
      }
    }
    return numFragmentScans;
  }

  private int getNumberOfFeaturesWithFragmentScans(@Nullable ModularFeatureListRow row) {
    if (row == null) {
      return 0;
    }

    int num = 0;
    for (Feature feature : row.getFeatures()) {
      if (feature != null && feature.getFeatureStatus() != FeatureStatus.UNKNOWN
          && feature.getMostIntenseFragmentScan() != null) {
        num++;
      }
    }
    return num;
  }

  private boolean rowHasSpectralLibraryMatches(List<ModularFeatureListRow> rows) {
    for (ModularFeatureListRow row : rows) {
      if (!row.getSpectralLibraryMatches().isEmpty()) {
        return true;
      }
    }
    return false;
  }

  private boolean rowHasMatchedLipidSignals(ModularFeatureListRow row) {
    List<MatchedLipid> matches = row.get(LipidMatchListType.class);
    return matches != null && !matches.isEmpty();
  }

  @NotNull
  private List<ModularFeature> getFeaturesFromSelectedRaw(Collection<ModularFeature> features) {
    if (selectedFeature == null || selectedFeature.getRawDataFile() == null) {
      return Collections.emptyList();
    }
    final RawDataFile file = selectedFeature.getRawDataFile();
    return features.stream().filter(f -> f.getRawDataFile() == file).collect(Collectors.toList());
  }

  private void showDiaMsMsIons() {
    final Scan msms = selectedFeature.getMostIntenseFragmentScan();
    final RawDataFile file = selectedFeature.getRawDataFile();
    ScanSelection selection = new ScanSelection(
        Range.closed(selectedFeature.getRawDataPointsRTRange().lowerEndpoint() - 1d,
            selectedFeature.getRawDataPointsRTRange().upperEndpoint() + 1d), 2);
    final List<Scan> matchingScans = selection.getMatchingScans(file.getScans());
    MZTolerance tol = new MZTolerance(0.005, 15);

    TICVisualizerTab window = new TICVisualizerTab(new RawDataFile[]{file}, TICPlotType.BASEPEAK,
        new ScanSelection(1), tol.getToleranceRange(selectedFeature.getMZ()), null, null);

    final NumberFormat mzFormat = MZmineCore.getConfiguration().getMZFormat();
    for (int i = 0; i < msms.getNumberOfDataPoints(); i++) {
      TICDataSet dataSet = new TICDataSet(file, matchingScans,
          tol.getToleranceRange(msms.getMzValue(i)), null, TICPlotType.BASEPEAK);
      dataSet.setCustomSeriesKey(String.format("m/z %s", mzFormat.format(msms.getMzValue(i))));
      window.getTICPlot().addTICDataSet(dataSet,
          ColorUtils.getContrastPaletteColorAWT(file.getColor(),
              MZmineCore.getConfiguration().getDefaultColorPalette()));
    }

    MZmineCore.getDesktop().addTab(window);
  }

  private void showDiaMirror() {
    final Scan msms = selectedFeature.getMostIntenseFragmentScan();
    final RawDataFile file = selectedFeature.getRawDataFile();

    final MirrorScanWindowFXML window = new MirrorScanWindowFXML();
    final MirrorScanWindowController controller = window.getController();

    final IonTimeSeries<? extends Scan> featureData = selectedFeature.getFeatureData();
    if (!(featureData instanceof IonMobilogramTimeSeries ims)
        || !(selectedFeature.getRawDataFile() instanceof IMSRawDataFile imsFile)) {
      return;
    }

    final Range<Float> mobilityFWHM = IonMobilityUtils.getMobilityFWHM(ims.getSummedMobilogram());
    ScanSelection scanSelection = new ScanSelection(2, selectedFeature.getRawDataPointsRTRange());
    List<Scan> ms2Scans = scanSelection.getMatchingScans(imsFile.getScans());

    final List<MobilityScan> mobilityScans = ms2Scans.stream().<MobilityScan>mapMulti((f, c) -> {
      Frame frame = (Frame) f;
      for (MobilityScan ms : frame.getMobilityScans()) {
        if (mobilityFWHM.contains((float) ms.getMobility())) {
          c.accept(ms);
        }
      }
    }).toList();

    final MergedMassSpectrum uncorrelatedSpectrum = SpectraMerging.mergeSpectra(mobilityScans,
        SpectraMerging.pasefMS2MergeTol, MergingType.ALL_ENERGIES, null);

    controller.setScans(selectedFeature.getMZ(), ScanUtils.extractDataPoints(msms),
        selectedFeature.getMZ(), ScanUtils.extractDataPoints(uncorrelatedSpectrum), " (correlated)",
        " (no correlation)");

    window.show();
  }
}<|MERGE_RESOLUTION|>--- conflicted
+++ resolved
@@ -22,7 +22,6 @@
  * FROM, OUT OF OR IN CONNECTION WITH THE SOFTWARE OR THE USE OR
  * OTHER DEALINGS IN THE SOFTWARE.
  */
-
 
 package io.github.mzmine.modules.visualization.featurelisttable_modular;
 
@@ -79,6 +78,7 @@
 import io.github.mzmine.modules.visualization.ims_mobilitymzplot.IMSMobilityMzPlotModule;
 import io.github.mzmine.modules.visualization.intensityplot.IntensityPlotModule;
 import io.github.mzmine.modules.visualization.networking.visual.FeatureNetworkTab;
+import io.github.mzmine.modules.visualization.networking.visual.FeatureNetworkTab;
 import io.github.mzmine.modules.visualization.rawdataoverviewims.IMSRawDataOverviewModule;
 import io.github.mzmine.modules.visualization.spectra.matchedlipid.MatchedLipidSpectrumTab;
 import io.github.mzmine.modules.visualization.spectra.simplespectra.MultiSpectraVisualizerTab;
@@ -520,21 +520,14 @@
             showInIMSRawDataOverviewItem, showInMobilityMzVisualizerItem, new SeparatorMenuItem(),
             showSpectrumItem, showFeatureFWHMMs1Item, showBestMobilityScanItem,
             extractSumSpectrumFromMobScans, showMSMSItem, showMSMSMirrorItem, showAllMSMSItem,
-<<<<<<< HEAD
-            new SeparatorMenuItem(), showIsotopePatternItem, showCompoundDBResults,
-            showSpectralDBResults, showMatchedLipidSignals, new SeparatorMenuItem(),
-            showPeakRowSummaryItem, showNormalizedImage, showNetworkVisualizerItem);
-  }
-
-  private void showNetworkVisualizer()
-  {
+            showDiaIons, showDiaMirror, new SeparatorMenuItem(), showIsotopePatternItem,
+            showCompoundDBResults, showSpectralDBResults, showMatchedLipidSignals,
+            new SeparatorMenuItem(), showPeakRowSummaryItem, showNetworkVisualizerItem);
+  }
+
+  private void showNetworkVisualizer() {
     FeatureNetworkTab fnt = new FeatureNetworkTab(selectedRows.get(0).getFeatureList());
     MZmineCore.getDesktop().addTab(fnt);
-=======
-            showDiaIons, showDiaMirror, new SeparatorMenuItem(), showIsotopePatternItem,
-            showCompoundDBResults, showSpectralDBResults, showMatchedLipidSignals,
-            new SeparatorMenuItem(), showPeakRowSummaryItem);
->>>>>>> ee0dc5dc
   }
 
   /**
