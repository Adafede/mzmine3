--- conflicted
+++ resolved
@@ -26,20 +26,8 @@
 import io.github.mzmine.modules.visualization.spectra.spectralmatchresults.SpectraIdentificationResultsWindowFX;
 import io.github.mzmine.parameters.ParameterSet;
 import io.github.mzmine.taskcontrol.TaskStatus;
-<<<<<<< HEAD
 import io.github.mzmine.util.spectraldb.entry.SpectralDBFeatureIdentity;
-=======
-import io.github.mzmine.util.spectraldb.entry.SpectralDBEntry;
-import io.github.mzmine.util.spectraldb.parser.AutoLibraryParser;
-import io.github.mzmine.util.spectraldb.parser.LibraryEntryProcessor;
-import io.github.mzmine.util.spectraldb.parser.UnsupportedFormatException;
-import java.io.File;
-import java.io.IOException;
 import java.time.Instant;
-import java.util.ArrayList;
-import java.util.Arrays;
->>>>>>> 7f270dee
-import java.util.Date;
 import java.util.List;
 import java.util.Objects;
 import java.util.logging.Logger;
@@ -58,19 +46,9 @@
   private SpectraIdentificationResultsWindowFX resultWindow;
   private FeatureTableFX table;
 
-<<<<<<< HEAD
   public SelectedRowsLocalSpectralDBSearchTask(List<FeatureListRow> rows, FeatureTableFX table,
-      ParameterSet parameters, @NotNull Date moduleCallDate) {
+      ParameterSet parameters, @NotNull Instant moduleCallDate) {
     super(parameters, rows, moduleCallDate); // no new data stored -> null
-=======
-  private int totalTasks;
-
-  public SelectedRowsLocalSpectralDBSearchTask(FeatureListRow[] peakListRows, FeatureTableFX table,
-      ParameterSet parameters, @NotNull Instant moduleCallDate) {
-    super(null, moduleCallDate); // no new data stored -> null
-    this.peakListRows = peakListRows;
-    this.parameters = parameters;
->>>>>>> 7f270dee
     this.table = table;
   }
 
