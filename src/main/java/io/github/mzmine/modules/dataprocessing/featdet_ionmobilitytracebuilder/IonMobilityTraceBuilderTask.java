/*
 * Copyright 2006-2020 The MZmine Development Team
 *
 * This file is part of MZmine.
 *
 * MZmine is free software; you can redistribute it and/or modify it under the terms of the GNU
 * General Public License as published by the Free Software Foundation; either version 2 of the
 * License, or (at your option) any later version.
 *
 * MZmine is distributed in the hope that it will be useful, but WITHOUT ANY WARRANTY; without even
 * the implied warranty of MERCHANTABILITY or FITNESS FOR A PARTICULAR PURPOSE. See the GNU General
 * Public License for more details.
 *
 * You should have received a copy of the GNU General Public License along with MZmine; if not,
 * write to the Free Software Foundation, Inc., 51 Franklin St, Fifth Floor, Boston, MA 02110-1301
 * USA
 */

package io.github.mzmine.modules.dataprocessing.featdet_ionmobilitytracebuilder;

import com.google.common.collect.Range;
import com.google.common.collect.RangeSet;
import com.google.common.collect.TreeRangeSet;
import com.google.common.math.Quantiles;
import io.github.mzmine.datamodel.Frame;
import io.github.mzmine.datamodel.MZmineProject;
import io.github.mzmine.datamodel.MobilityScan;
import io.github.mzmine.datamodel.MobilityType;
import io.github.mzmine.datamodel.RawDataFile;
import io.github.mzmine.datamodel.features.ModularFeature;
import io.github.mzmine.datamodel.features.ModularFeatureList;
import io.github.mzmine.datamodel.features.ModularFeatureListRow;
import io.github.mzmine.datamodel.features.SimpleFeatureListAppliedMethod;
import io.github.mzmine.gui.chartbasics.chartutils.paintscales.PaintScale;
import io.github.mzmine.parameters.ParameterSet;
import io.github.mzmine.parameters.parametertypes.selectors.ScanSelection;
import io.github.mzmine.parameters.parametertypes.tolerances.MZTolerance;
import io.github.mzmine.taskcontrol.AbstractTask;
import io.github.mzmine.taskcontrol.TaskStatus;
import io.github.mzmine.util.DataTypeUtils;
import io.github.mzmine.util.FeatureConvertorIonMobility;
import io.github.mzmine.util.FeatureConvertors;
import java.util.Arrays;
import java.util.Collection;
import java.util.Comparator;
import java.util.HashMap;
import java.util.HashSet;
import java.util.Iterator;
import java.util.LinkedHashSet;
import java.util.List;
import java.util.Map;
import java.util.Map.Entry;
import java.util.Set;
import java.util.SortedMap;
import java.util.SortedSet;
import java.util.TreeSet;
import java.util.logging.Logger;
import java.util.stream.Collectors;

/**
 * Worker task to build ion mobility traces
 */
public class IonMobilityTraceBuilderTask extends AbstractTask {

  private static Logger logger = Logger.getLogger(IonMobilityTraceBuilderTask.class.getName());
  private final MZmineProject project;
  private final RawDataFile rawDataFile;
  private final String suffix;
  private final List<Frame> frames;
  private final MZTolerance mzTolerance;
  private final String massList;
  private final int minDataPointsRt;
  private final int minTotalSignals;
  private final ScanSelection scanSelection;
  private RangeSet<Double> rangeSet = TreeRangeSet.create();
  private HashMap<Range<Double>, IIonMobilityTrace> rangeToIonTraceMap = new HashMap<>();
  private double progress = 0.0;
  private String taskDescription = "";
<<<<<<< HEAD
=======
  private final ParameterSet parameters;
>>>>>>> bd3c0deb

  @SuppressWarnings("unchecked")
  public IonMobilityTraceBuilderTask(MZmineProject project, RawDataFile rawDataFile,
      List<Frame> frames, ParameterSet parameters) {
    this.project = project;
    this.rawDataFile = rawDataFile;
    this.mzTolerance =
        parameters.getParameter(IonMobilityTraceBuilderParameters.mzTolerance).getValue();
    this.massList = parameters.getParameter(IonMobilityTraceBuilderParameters.massList).getValue();
    this.minDataPointsRt =
        parameters.getParameter(IonMobilityTraceBuilderParameters.minDataPointsRt).getValue();
    this.minTotalSignals =
        parameters.getParameter(IonMobilityTraceBuilderParameters.minTotalSignals).getValue();
    this.scanSelection =
        parameters.getParameter(IonMobilityTraceBuilderParameters.scanSelection).getValue();
    this.frames = (List<Frame>) scanSelection.getMachtingScans((frames));
    this.suffix = parameters.getParameter(IonMobilityTraceBuilderParameters.suffix).getValue();
    this.parameters = parameters;
    setStatus(TaskStatus.WAITING);
  }

  @Override
  public String getTaskDescription() {
    return taskDescription;
  }

  @Override
  public double getFinishedPercentage() {
    return progress;
  }

  @Override
  public void run() {
    setStatus(TaskStatus.PROCESSING);
    if (isCanceled()) {
      return;
    }
    progress = 0.0;
    Set<RetentionTimeMobilityDataPoint> rtMobilityDataPoints = extractAllDataPointsFromFrames();
    createIonMobilityTraceTargetSet(rtMobilityDataPoints);
    SortedSet<IIonMobilityTrace> ionMobilityTraces = finishIonMobilityTraces();
    buildModularFeatureList(ionMobilityTraces);
    progress = 1.0;
    setStatus(TaskStatus.FINISHED);
  }

  // Extract all retention time and mobility resolved data point sorted by intensity
  private Set<RetentionTimeMobilityDataPoint> extractAllDataPointsFromFrames() {
    logger.info("Start data point extraction");
    taskDescription = "Get data points from frames";
    int processedFrame = 1;
    SortedSet<RetentionTimeMobilityDataPoint> allDataPoints =
        new TreeSet<>(new Comparator<RetentionTimeMobilityDataPoint>() {
          @Override
          public int compare(RetentionTimeMobilityDataPoint o1, RetentionTimeMobilityDataPoint o2) {
            if (o1.getIntensity() > o2.getIntensity()) {
              return 1;
            } else {
              return -1;
            }
          }
        });
    for (Frame frame : frames) {
      if (!scanSelection.matches(frame)) {
        continue;
      }
      for (MobilityScan scan : frame.getMobilityScans()) {
        if (scan.getMassList(massList) == null) {
          setStatus(TaskStatus.ERROR);
          setErrorMessage(
              "Scan #" + scan.getMobilityScamNumber() + " does not have a mass list " + massList);
        } else {
          Arrays.stream(scan.getMassList(massList).getDataPoints()).forEach(
              dp -> allDataPoints.add(
                  new RetentionTimeMobilityDataPoint(scan, dp.getMZ(), dp.getIntensity())));
        }
      }
      progress = (processedFrame / (double) frames.size()) / 4;
      processedFrame++;
    }
    logger.info("Extracted " + allDataPoints.size() + " ims data points");
    return allDataPoints;
  }

  private void createIonMobilityTraceTargetSet(
      Set<RetentionTimeMobilityDataPoint> rtMobilityDataPoints) {
    logger.info("Start m/z ranges calculation");
    taskDescription = "Calculate m/z ranges";
    int processedDataPoint = 1;
    for (RetentionTimeMobilityDataPoint rtMobilityDataPoint : rtMobilityDataPoints) {
      if (isCanceled()) {
        return;
      }
      Range<Double> containsDataPointRange = rangeSet.rangeContaining(rtMobilityDataPoint.getMZ());
      Range<Double> toleranceRange = mzTolerance.getToleranceRange(rtMobilityDataPoint.getMZ());
      if (containsDataPointRange == null) {
        // look +- mz tolerance to see if ther is a range near by.
        // If there is use the proper boundry of that range for the
        // new range to insure than NON OF THE RANGES OVERLAP.
        Range<Double> plusRange = rangeSet.rangeContaining(toleranceRange.upperEndpoint());
        Range<Double> minusRange = rangeSet.rangeContaining(toleranceRange.lowerEndpoint());
        Double toBeLowerBound;
        Double toBeUpperBound;

        // If both of the above ranges are null then we make the new range spaning the full
        // mz tolerance range.
        // If one or both are not null we need to properly modify the range of the new
        // chromatogram so that none of the points are overlapping.
        if ((plusRange == null) && (minusRange == null)) {
          toBeLowerBound = toleranceRange.lowerEndpoint();
          toBeUpperBound = toleranceRange.upperEndpoint();
        } else if ((plusRange == null) && (minusRange != null)) {
          // the upper end point of the minus range will be the lower
          // range of the new one
          toBeLowerBound = minusRange.upperEndpoint();
          toBeUpperBound = toleranceRange.upperEndpoint();

        } else if ((minusRange == null) && (plusRange != null)) {
          toBeLowerBound = toleranceRange.lowerEndpoint();
          toBeUpperBound = plusRange.lowerEndpoint();
        } else if ((minusRange != null) && (plusRange != null)) {
          toBeLowerBound = minusRange.upperEndpoint();
          toBeUpperBound = plusRange.lowerEndpoint();
        } else {
          toBeLowerBound = 0.0;
          toBeUpperBound = 0.0;
        }

        if (toBeLowerBound < toBeUpperBound) {
          Range<Double> newRange = Range.open(toBeLowerBound, toBeUpperBound);
          IIonMobilityTrace newIonMobilityIonTrace = new IonMobilityTrace(
              rtMobilityDataPoint.getMZ(), rtMobilityDataPoint.getRetentionTime(),
              rtMobilityDataPoint.getMobility(), rtMobilityDataPoint.getIntensity(), newRange);
          Set<RetentionTimeMobilityDataPoint> dataPointsSetForTrace = new HashSet<>();
          dataPointsSetForTrace.add(rtMobilityDataPoint);
          newIonMobilityIonTrace.setDataPoints(dataPointsSetForTrace);
          rangeToIonTraceMap.put(newRange, newIonMobilityIonTrace);
          rangeSet.add(newRange);
        } else if (toBeLowerBound.equals(toBeUpperBound) && plusRange != null) {
          IIonMobilityTrace currentIonMobilityIonTrace = rangeToIonTraceMap.get(plusRange);
          currentIonMobilityIonTrace.getDataPoints().add(rtMobilityDataPoint);
        } else {
          throw new IllegalStateException(String.format("Incorrect range [%f, %f] for m/z %f",
              toBeLowerBound, toBeUpperBound, rtMobilityDataPoint.getMZ()));
        }

      } else {
        // In this case we do not need to update the rangeSet

        IIonMobilityTrace currentIonMobilityIonTrace =
            rangeToIonTraceMap.get(containsDataPointRange);
        currentIonMobilityIonTrace.getDataPoints().add(rtMobilityDataPoint);

        // update the entry in the map
        rangeToIonTraceMap.put(containsDataPointRange, currentIonMobilityIonTrace);
      }
      double progressStep = (processedDataPoint / rtMobilityDataPoints.size()) / 4;
      progress += progressStep;
    }
  }

  private SortedSet<IIonMobilityTrace> finishIonMobilityTraces() {
    Set<Range<Double>> ranges = rangeSet.asRanges();
    Iterator<Range<Double>> rangeIterator = ranges.iterator();
    SortedSet<IIonMobilityTrace> ionMobilityTraces =
        new TreeSet<>(new Comparator<IIonMobilityTrace>() {
          @Override
          public int compare(IIonMobilityTrace o1, IIonMobilityTrace o2) {
            if (o1.getMz() > o2.getMz()) {
              return 1;
            } else {
              return -1;
            }
          }
        });
    double progressStep = (!ranges.isEmpty()) ? 0.75 / ranges.size() : 0.0;
    while (rangeIterator.hasNext()) {
      if (isCanceled()) {
        break;
      }
      progress += progressStep;
      Range<Double> currentRangeKey = rangeIterator.next();
      IIonMobilityTrace ionTrace = rangeToIonTraceMap.get(currentRangeKey);
      if (ionTrace.getDataPoints().size() >= minTotalSignals) {
        ionTrace = finishIonTrace(ionTrace);
        if (ionTrace != null) {
          ionMobilityTraces.add(ionTrace);
        }
      }
    }
    return ionMobilityTraces;
  }

  private IIonMobilityTrace finishIonTrace(IIonMobilityTrace ionTrace) {
    Range<Double> rawDataPointsIntensityRange = null;
    Range<Double> rawDataPointsMZRange = null;
    Range<Double> rawDataPointsMobilityRange = null;
    Range<Float> rawDataPointsRtRange = null;
    LinkedHashSet<MobilityScan> scanNumbers = new LinkedHashSet<>();

    Float rt = 0.0f;
    double mobility = 0.0f;
    // sortedRetentionTimeMobilityDataPoints.addAll(ionTrace.getDataPoints());
    // Update raw data point ranges, height, rt and representative scan
    SortedMap<Frame, SortedSet<RetentionTimeMobilityDataPoint>> groupedDps = FeatureConvertorIonMobility
        .groupDataPointsByFrameId(ionTrace.getDataPoints());
    double maximumIntensity = Double.MIN_VALUE;

    if (!checkConsecutiveFrames(groupedDps, frames)) {
      return null;
    }

    // fill borders of peaks with 0s
    Set<RetentionTimeMobilityDataPoint> frameFillers = addZerosForFrames(frames,
        (SortedSet<Frame>) groupedDps.keySet(), ionTrace.getMz(),
        ionTrace.getDataPoints(), 0, null, 4, 1);
    Set<RetentionTimeMobilityDataPoint> mobilityScanFillers = new HashSet<>();

    findMedianMobility(ionTrace.getDataPoints());

    for (var sortedRetentionTimeMobilityDataPoints : groupedDps.entrySet()) {
      mobilityScanFillers.addAll(
          addZerosForMobilityScans(sortedRetentionTimeMobilityDataPoints.getKey(),
              sortedRetentionTimeMobilityDataPoints.getValue(),
              ionTrace.getMz(), 2, 1));
      for (var retentionTimeMobilityDataPoint : sortedRetentionTimeMobilityDataPoints.getValue()) {
        scanNumbers.add(retentionTimeMobilityDataPoint.getMobilityScan());
        // set ranges
        if (rawDataPointsIntensityRange == null && rawDataPointsMZRange == null
            && rawDataPointsMobilityRange == null && rawDataPointsRtRange == null) {
          rawDataPointsIntensityRange =
              Range.singleton(retentionTimeMobilityDataPoint.getIntensity());
          rawDataPointsMZRange = Range.singleton(retentionTimeMobilityDataPoint.getMZ());
          rawDataPointsMobilityRange = Range
              .singleton(retentionTimeMobilityDataPoint.getMobility());
          rawDataPointsRtRange = Range.singleton(retentionTimeMobilityDataPoint.getRetentionTime());
        } else {
          rawDataPointsIntensityRange = rawDataPointsIntensityRange
              .span(Range.singleton(retentionTimeMobilityDataPoint.getIntensity()));
          rawDataPointsMZRange =
              rawDataPointsMZRange.span(Range.singleton(retentionTimeMobilityDataPoint.getMZ()));
          rawDataPointsMobilityRange = rawDataPointsMobilityRange
              .span(Range.singleton(retentionTimeMobilityDataPoint.getMobility()));
          rawDataPointsRtRange = rawDataPointsRtRange
              .span(Range.singleton(retentionTimeMobilityDataPoint.getRetentionTime()));
        }

        // set maxima
        if (maximumIntensity < retentionTimeMobilityDataPoint.getIntensity()) {
          maximumIntensity = retentionTimeMobilityDataPoint.getIntensity();
          rt = retentionTimeMobilityDataPoint.getRetentionTime();
          mobility = retentionTimeMobilityDataPoint.getMobility();
        }
      }
    }

    ionTrace.getDataPoints().addAll(frameFillers);
    ionTrace.getDataPoints().addAll(mobilityScanFillers);

    // TODO think about representative scan
    ionTrace.setScanNumbers(scanNumbers);
    ionTrace.setMobilityRange(rawDataPointsMobilityRange);
    ionTrace.setMzRange(rawDataPointsMZRange);
    ionTrace.setRetentionTimeRange(rawDataPointsRtRange);
    ionTrace.setIntensityRange(rawDataPointsIntensityRange);
    ionTrace.setMaximumIntensity(maximumIntensity);
    ionTrace.setRetentionTime(rt);
    ionTrace.setMobility(mobility);
    // logger.info("Ion Trace results:\n" + "Scan numbers: " + ionTrace.getScanNumbers() + "\n" + //
    // "Mobility range: " + ionTrace.getMobilityRange() + "\n" + //
    // "m/z range: " + ionTrace.getMzRange() + "\n" + //
    // "rt range: " + ionTrace.getRetentionTimeRange() + "\n" + //
    // "intensity range: " + ionTrace.getIntensityRange() + "\n" + //
    // "Max intensity : " + ionTrace.getMaximumIntensity() + "\n" + //
    // "Retention time : " + ionTrace.getRetentionTime() + "\n" + //
    // "Mobility : " + ionTrace.getMobility()//
    // );
    // TODO calc area
    // Update area
    // double area = 0;
    // for (int i = 1; i < allScanNumbers.length; i++) {
    // // For area calculation, we use retention time in seconds
    // double previousRT = dataFile.getScan(allScanNumbers[i - 1]).getRetentionTime() * 60d;
    // double currentRT = dataFile.getScan(allScanNumbers[i]).getRetentionTime() * 60d;
    // double previousHeight = dataPointsMap.get(allScanNumbers[i - 1]).getIntensity();
    // double currentHeight = dataPointsMap.get(allScanNumbers[i]).getIntensity();
    // area += (currentRT - previousRT) * (currentHeight + previousHeight) / 2;
    // }

    // TODO
    // Update fragment scan
    // fragmentScan =
    // ScanUtils.findBestFragmentScan(dataFile, dataFile.getDataRTRange(1), rawDataPointsMZRange);

    // allMS2FragmentScanNumbers = ScanUtils.findAllMS2FragmentScans(dataFile,
    // dataFile.getDataRTRange(1), rawDataPointsMZRange);

    // if (fragmentScan > 0) {
    // Scan fragmentScanObject = dataFile.getScan(fragmentScan);
    // int precursorCharge = fragmentScanObject.getPrecursorCharge();
    // if (precursorCharge > 0)
    // this.charge = precursorCharge;
    // }

    return ionTrace;
  }

  private boolean checkConsecutiveFrames(SortedMap<Frame, ?> groupedDps, List<Frame> frames) {
    // check for consecutive frames
    int consecutive = 0;

    Iterator<Frame> frameIterator = groupedDps.keySet().iterator();
    Frame frame = frameIterator.next();
    int index = frames.indexOf(frame);
    boolean found = false;
    for (int i = index + 1; i < frames.size() && frameIterator.hasNext(); i++) {
      // now go forward
      frame = frameIterator.next();
      if (frame == frames.get(i)) {
        consecutive++;
        if (consecutive >= minDataPointsRt) {
          found = true;
          break;
        }
      } else {
        i = frames.indexOf(frame);
        consecutive = 0;
      }
    }
    return found;
  }

  private Set<RetentionTimeMobilityDataPoint> addZerosForMobilityScans(Frame frame,
      SortedSet<RetentionTimeMobilityDataPoint> dataPoints, double mz, int minGap, int zeros) {

    int allScansIndex = 0;
    int lastScanIndex = 0;
    final int numScans = frame.getNumberOfMobilityScans();

    List<MobilityScan> mobilityScans = frame.getMobilityScans();
    Set<RetentionTimeMobilityDataPoint> dataPointsToAdd = new HashSet<>();

    for (RetentionTimeMobilityDataPoint dataPoint : dataPoints) {
      MobilityScan nextScan = dataPoint.getMobilityScan();
      while (allScansIndex < numScans && mobilityScans.get(allScansIndex) != nextScan) {
        allScansIndex++;
      }
      if (allScansIndex - lastScanIndex >= minGap) {
        for (int i = 1; i <= zeros; i++) {
          if (lastScanIndex + i < numScans && lastScanIndex != 0) {
            dataPointsToAdd.add(
                new RetentionTimeMobilityDataPoint(mobilityScans.get(lastScanIndex + i), mz, 0d));
          }
          if (allScansIndex - i >= 0) {
            dataPointsToAdd.add(
                new RetentionTimeMobilityDataPoint(mobilityScans.get(allScansIndex - i), mz, 0d));
          }
        }
      }
      lastScanIndex = allScansIndex;
    }
    if (lastScanIndex + 1 < numScans) {
      dataPointsToAdd.add(
          new RetentionTimeMobilityDataPoint(mobilityScans.get(lastScanIndex + 1), mz, 0d));
    }
    return dataPointsToAdd;
  }

  public Set<RetentionTimeMobilityDataPoint> addZerosForFrames(List<Frame> allFrames,
      SortedSet<Frame> currentFrames, double mz, Set<RetentionTimeMobilityDataPoint> currentDps,
      int mobilityWidth,
      PaintScale ps, int minGap, int zeros) {
    final int numFrames = frames.size();
    final int offset = currentFrames.first().getMobilityScans().get(0).getMobilityScamNumber();
    final MobilityType mobilityType = currentFrames.first().getMobilityType();
    int allFramesIndex = 0;
    int lastFrameIndex = 0;

    int timsMobilityScanNumber = -1;
    double medianMobility = -1d;
    // in tims, each subscan number in different frames has the same mobility
    if (mobilityType == MobilityType.TIMS) {
      timsMobilityScanNumber = findMostFrequentMobilityScanNumber(currentDps);
    } else {
      medianMobility = findMedianMobility(currentDps);
    }

    Set<RetentionTimeMobilityDataPoint> dataPointsToAdd = new HashSet<>();
    for (Frame nextFrame : currentFrames) {
      while (allFramesIndex < numFrames && allFrames.get(allFramesIndex) != nextFrame) {
        allFramesIndex++;
      }
      if (allFramesIndex - lastFrameIndex >= minGap) {
        for (int i = 1; i <= zeros; i++) {
          if (lastFrameIndex + i < numFrames && lastFrameIndex != 0) {
            Frame firstEmptyFrame = allFrames.get(lastFrameIndex + i); // the next frame
            MobilityScan mostFrequentScan = null;
            // in tims, each subscan number in different frames has the same mobility
            if (mobilityType == MobilityType.TIMS) {
              mostFrequentScan = firstEmptyFrame
                  .getMobilityScan(timsMobilityScanNumber - offset);
            } else {
              mostFrequentScan = findMobilityScanWithClosestMobility(medianMobility,
                  firstEmptyFrame.getMobilityScans());
            }
            dataPointsToAdd.add(new RetentionTimeMobilityDataPoint(mostFrequentScan, mz, 0d));
            // mobilityScanNumber - offset <- i know this is dirty, but it should be fine
          }
          if (allFramesIndex - i >= 0) {
            Frame lastEmptyFrame = allFrames.get(allFramesIndex - i);
            MobilityScan mostFrequentScan = null;
            if (mobilityType == MobilityType.TIMS) {
              mostFrequentScan = lastEmptyFrame
                  .getMobilityScan(timsMobilityScanNumber - offset);
            } else {
              mostFrequentScan = findMobilityScanWithClosestMobility(medianMobility,
                  lastEmptyFrame.getMobilityScans());
            }
            dataPointsToAdd.add(new RetentionTimeMobilityDataPoint(mostFrequentScan, mz, 0d));
          }
        }
      }
      lastFrameIndex = allFramesIndex;
    }
    if (lastFrameIndex + 1 < numFrames) {
      Frame firstEmptyFrame = allFrames.get(lastFrameIndex + 1); // the next frame
      MobilityScan mostFrequentScan = null;
      if (mobilityType == MobilityType.TIMS) {
        mostFrequentScan = firstEmptyFrame
            .getMobilityScan(timsMobilityScanNumber - offset);
      } else {
        mostFrequentScan = findMobilityScanWithClosestMobility(medianMobility,
            firstEmptyFrame.getMobilityScans());
      }
      dataPointsToAdd.add(new RetentionTimeMobilityDataPoint(
          mostFrequentScan, mz, 0d));
    }
    return dataPointsToAdd;
  }

  /**
   * In Bruker PASEF, every frame in a segment has the same ion mobility range & association of scan
   * number <-> mobility
   *
   * @param dps
   * @return
   */
  private int findMostFrequentMobilityScanNumber(Collection<RetentionTimeMobilityDataPoint> dps) {
    Map<Integer, Long> count = dps.stream().collect(Collectors
        .groupingBy(dp -> dp.getMobilityScan().getMobilityScamNumber(), Collectors.counting()));
    Entry<Integer, Long> mostFrequent = count.entrySet().stream().max(
        Comparator.comparingLong(Entry::getValue)).get();
    return mostFrequent.getKey();
  }

  /**
   * In DTIMS (at least agilent) the observed mobility window can change, therefore we can't just
   * take the most frequent scan number
   *
   * @param dps
   * @return
   */
  private double findMedianMobility(Collection<RetentionTimeMobilityDataPoint> dps) {
    return Quantiles.median().compute(
        dps.stream().map(RetentionTimeMobilityDataPoint::getMobility).collect(Collectors.toSet()));
  }

  private MobilityScan findMobilityScanWithClosestMobility(double mobility,
      List<MobilityScan> mobilityScans) {
    double delta = Double.MAX_VALUE;
    for (int i = 0; i < mobilityScans.size(); i++) {
      MobilityScan scan = mobilityScans.get(i);
      double currentDelta = Math.abs(scan.getMobility() - mobility);
      if (currentDelta < delta) {
        delta = currentDelta;
      }
      if (currentDelta > delta) {
        logger.info(String.format("Original mobility: %f\t closest mobility: %f", mobility,
            mobilityScans.get(i - 1).getMobility()));
        return mobilityScans.get(i - 1);
      }
    }
    return mobilityScans.get(mobilityScans.size() - 1);
  }

  private void buildModularFeatureList(SortedSet<IIonMobilityTrace> ionMobilityTraces) {
    taskDescription = "Build feature list";
    ModularFeatureList featureList =
        new ModularFeatureList(rawDataFile + " " + suffix, rawDataFile);
    // ensure that the default columns are available
    DataTypeUtils.addDefaultChromatographicTypeColumns(featureList);
    DataTypeUtils.addDefaultIonMobilityTypeColumns(featureList);
    featureList.setSelectedScans(rawDataFile, frames);

    int featureId = 1;
    for (IIonMobilityTrace ionTrace : ionMobilityTraces) {
      ionTrace.setFeatureList(featureList);
      ModularFeature modular =
          FeatureConvertors.IonMobilityIonTraceToModularFeature(ionTrace, rawDataFile);
      ModularFeatureListRow newRow =
          new ModularFeatureListRow(featureList, featureId, rawDataFile, modular);
//      newRow.set(MobilityType.class, ionTrace.getMobility());
      featureList.addRow(newRow);
      featureId++;
    }

    rawDataFile.getAppliedMethods().forEach(m -> featureList.getAppliedMethods().add(m));
    featureList.getAppliedMethods().add(new SimpleFeatureListAppliedMethod(
        IonMobilityTraceBuilderModule.class, parameters));

    project.addFeatureList(featureList);
  }
}<|MERGE_RESOLUTION|>--- conflicted
+++ resolved
@@ -76,10 +76,7 @@
   private HashMap<Range<Double>, IIonMobilityTrace> rangeToIonTraceMap = new HashMap<>();
   private double progress = 0.0;
   private String taskDescription = "";
-<<<<<<< HEAD
-=======
   private final ParameterSet parameters;
->>>>>>> bd3c0deb
 
   @SuppressWarnings("unchecked")
   public IonMobilityTraceBuilderTask(MZmineProject project, RawDataFile rawDataFile,
