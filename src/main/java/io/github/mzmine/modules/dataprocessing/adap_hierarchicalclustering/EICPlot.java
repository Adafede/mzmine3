/*
 * Copyright (C) 2017 Du-Lab Team <dulab.binf@gmail.com>
 *
 * This program is free software; you can redistribute it and/or modify it under the terms of the
 * GNU General Public License as published by the Free Software Foundation; either version 2 of the
 * License, or (at your option) any later version.
 *
 * This program is distributed in the hope that it will be useful, but WITHOUT ANY WARRANTY; without
 * even the implied warranty of MERCHANTABILITY or FITNESS FOR A PARTICULAR PURPOSE. See the GNU
 * General Public License for more details.
 *
 * You should have received a copy of the GNU General Public License along with this program; if
 * not, write to the Free Software Foundation, Inc., 59 Temple Place - Suite 330, Boston, MA
 * 02111-1307, USA.
 */

package io.github.mzmine.modules.dataprocessing.adap_hierarchicalclustering;

import java.awt.Color;
import java.awt.Font;
import java.awt.Paint;
import java.util.ArrayList;
import java.util.List;
import java.util.Map.Entry;
import java.util.NavigableMap;
import java.util.logging.Level;
import java.util.logging.Logger;

import org.jfree.chart.JFreeChart;
import org.jfree.chart.axis.NumberAxis;
import org.jfree.chart.labels.XYToolTipGenerator;
import org.jfree.chart.plot.XYPlot;
import org.jfree.chart.renderer.xy.XYLineAndShapeRenderer;
import org.jfree.data.xy.XYDataset;
import org.jfree.data.xy.XYSeries;
import org.jfree.data.xy.XYSeriesCollection;
import io.github.mzmine.gui.chartbasics.gui.javafx.EChartViewer;
import io.github.mzmine.gui.chartbasics.listener.ZoomHistory;
import javafx.scene.Cursor;

/**
 *
 * @author Du-Lab Team <dulab.binf@gmail.com>
 */

public class EICPlot extends EChartViewer {
  private static java.util.logging.Logger logger = Logger.getLogger(EICPlot.class.getName());
  private final XYSeriesCollection xyDataset;
  private final List<Double> colorDataset;
  private final List<String> toolTips;

  public EICPlot() {
    this(new ArrayList<List<NavigableMap<Double, Double>>>(), new ArrayList<Double>(),
        new ArrayList<List<String>>(), null);
  }

  public EICPlot(List<List<NavigableMap<Double, Double>>> clusters, List<Double> colors,
      List<List<String>> info, List<NavigableMap<Double, Double>> modelPeaks) {
    super(null);

    // setBackground(Color.white);
    setCursor(Cursor.CROSSHAIR);

    NumberAxis xAxis = new NumberAxis("Retention Time");
    xAxis.setAutoRangeIncludesZero(false);
    xAxis.setUpperMargin(0);
    xAxis.setLowerMargin(0);

    NumberAxis yAxis = new NumberAxis("Intensity");
    yAxis.setAutoRangeIncludesZero(false);
    yAxis.setUpperMargin(0);
    yAxis.setLowerMargin(0);

    xyDataset = new XYSeriesCollection();
    colorDataset = new ArrayList<>();
    toolTips = new ArrayList<>();

    int seriesID = 0;

    for (int i = 0; i < clusters.size(); ++i) {
      List<NavigableMap<Double, Double>> cluster = clusters.get(i);
      double color = colors.get(i);

      for (int j = 0; j < cluster.size(); ++j) {
        XYSeries series = new XYSeries(seriesID++);

        for (Entry<Double, Double> e : cluster.get(j).entrySet())
          series.add(e.getKey(), e.getValue());

        xyDataset.addSeries(series);
        colorDataset.add(color);
        toolTips.add(info.get(i).get(j));
      }
    }

    XYLineAndShapeRenderer renderer = new XYLineAndShapeRenderer() {
      @Override
      public Paint getItemPaint(int row, int col) {
        double c = colorDataset.get(row);
        return Color.getHSBColor((float) c, 1.0f, 1.0f);
      }
    };

    renderer.setDefaultShapesVisible(false);
    renderer.setDefaultToolTipGenerator(new XYToolTipGenerator() {
      @Override
      public String generateToolTip(XYDataset dataset, int series, int item) {
        try {
          return toolTips.get(series);
        } catch (NullPointerException | IndexOutOfBoundsException e) {
          return "";
        }
      }
    });

    XYPlot plot = new XYPlot(xyDataset, xAxis, yAxis, renderer);
    plot.setBackgroundPaint(Color.white);
    plot.setDomainGridlinesVisible(true);
    plot.setRangeGridlinesVisible(true);

    JFreeChart chart = new JFreeChart("", new Font("SansSerif", Font.BOLD, 12), plot, false);
    chart.setBackgroundPaint(Color.white);

    super.setChart(chart);

    // reset zoom history
    ZoomHistory history = getZoomHistory();
    if (history != null)
      history.clear();
  }

  public void updateData(List<List<NavigableMap<Double, Double>>> clusters, List<Double> colors,
      List<List<String>> info, List<NavigableMap<Double, Double>> modelPeaks) {
    // for (int i = 0; i < xyDataset.getSeriesCount(); ++i)
    // xyDataset.removeSeries(i);
    xyDataset.removeAllSeries();
    colorDataset.clear();
    toolTips.clear();

    int seriesID = 0;

    for (int i = 0; i < clusters.size(); ++i) {
      List<NavigableMap<Double, Double>> cluster = clusters.get(i);
      double color = colors.get(i);

      for (int j = 0; j < cluster.size(); ++j) {
        XYSeries series = new XYSeries(seriesID++);

        for (Entry<Double, Double> e : cluster.get(j).entrySet())
          series.add(e.getKey(), e.getValue());

        try{
          xyDataset.addSeries(series);
        }
        catch(Exception e) {
<<<<<<< HEAD
          System.out.println(e.getMessage());
=======
          logger.log(Level.WARNING, e.getMessage(), e);
>>>>>>> bb498d0a
        }
        finally {
          colorDataset.add(color);
          toolTips.add(info.get(i).get(j));
        }

      }

    }
  }
}<|MERGE_RESOLUTION|>--- conflicted
+++ resolved
@@ -153,11 +153,7 @@
           xyDataset.addSeries(series);
         }
         catch(Exception e) {
-<<<<<<< HEAD
-          System.out.println(e.getMessage());
-=======
           logger.log(Level.WARNING, e.getMessage(), e);
->>>>>>> bb498d0a
         }
         finally {
           colorDataset.add(color);
