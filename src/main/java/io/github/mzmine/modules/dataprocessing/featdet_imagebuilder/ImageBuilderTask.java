--- conflicted
+++ resolved
@@ -20,17 +20,6 @@
 package io.github.mzmine.modules.dataprocessing.featdet_imagebuilder;
 
 
-import java.util.ArrayList;
-import java.util.Arrays;
-import java.util.Comparator;
-import java.util.HashMap;
-import java.util.Iterator;
-import java.util.List;
-import java.util.Set;
-import java.util.SortedSet;
-import java.util.TreeSet;
-import java.util.logging.Logger;
-import javax.annotation.Nullable;
 import com.google.common.collect.Range;
 import com.google.common.collect.RangeSet;
 import com.google.common.collect.TreeRangeSet;
@@ -53,8 +42,6 @@
 import io.github.mzmine.taskcontrol.TaskStatus;
 import io.github.mzmine.util.FeatureConvertors;
 import io.github.mzmine.util.MemoryMapStorage;
-<<<<<<< HEAD
-=======
 import java.util.ArrayList;
 import java.util.Arrays;
 import java.util.Comparator;
@@ -66,7 +53,6 @@
 import java.util.TreeSet;
 import java.util.logging.Logger;
 import org.jetbrains.annotations.Nullable;
->>>>>>> ec3f6cd0
 
 /*
  * @author Ansgar Korf (ansgar.korf@uni-muenster.de)
@@ -94,7 +80,8 @@
   private final ModularFeatureList featureList;
 
   public ImageBuilderTask(MZmineProject project, RawDataFile rawDataFile, ParameterSet parameters,
-      @Nullable MemoryMapStorage storage) {
+      @Nullable
+          MemoryMapStorage storage) {
     super(storage);
 
     this.project = project;
@@ -108,8 +95,8 @@
         parameters.getParameter(ImageBuilderParameters.paintScale).getValue();
     this.suffix = parameters.getParameter(ImageBuilderParameters.suffix).getValue();
     this.parameterSet = parameters;
-    featureList =
-        new ModularFeatureList(rawDataFile + " " + suffix, getMemoryMapStorage(), rawDataFile);
+    featureList = new ModularFeatureList(rawDataFile + " " + suffix, getMemoryMapStorage(),
+        rawDataFile);
     setStatus(TaskStatus.WAITING);
   }
 
@@ -293,7 +280,6 @@
     Range<Double> rawDataPointsIntensityRange = null;
     Range<Double> rawDataPointsMZRange = null;
     List<Scan> scanNumbers = new ArrayList<>();
-    Scan representativeScan = null;
     SortedSet<ImageDataPoint> sortedRetentionTimeMobilityDataPoints =
         new TreeSet<>(new Comparator<ImageDataPoint>() {
           @Override
@@ -324,7 +310,6 @@
       // set maxima
       if (maximumIntensity < imageDataPoint.getIntensity()) {
         maximumIntensity = imageDataPoint.getIntensity();
-        representativeScan = imageDataPoint.getScanNumber();
       }
 
     }
@@ -332,7 +317,6 @@
     image.setDataPoints(new ArrayList<>(sortedRetentionTimeMobilityDataPoints));
 
     // TODO think about representative scan
-    image.setRepresentativeScan(representativeScan);
     image.setScanNumbers(scanNumbers);
     image.setMzRange(rawDataPointsMZRange);
     image.setIntensityRange(rawDataPointsIntensityRange);
@@ -355,8 +339,8 @@
       featureId++;
     }
     rawDataFile.getAppliedMethods().forEach(m -> featureList.getAppliedMethods().add(m));
-    featureList.getAppliedMethods()
-        .add(new SimpleFeatureListAppliedMethod(ImageBuilderModule.class, parameterSet));
+    featureList.getAppliedMethods().add(new SimpleFeatureListAppliedMethod(
+        ImageBuilderModule.class, parameterSet));
     project.addFeatureList(featureList);
   }
 
