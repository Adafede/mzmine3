--- conflicted
+++ resolved
@@ -60,11 +60,7 @@
 
     for (int i = 0; i < dataFiles.length; i++) {
       Task newTask = new ModularADAPChromatogramBuilderTask(project, dataFiles[i],
-<<<<<<< HEAD
-          parameters.cloneParameterSet(), storage, moduleCallDate);
-=======
           parameters.cloneParameterSet(true), storage, moduleCallDate);
->>>>>>> 3e1b7113
       tasks.add(newTask);
     }
 
