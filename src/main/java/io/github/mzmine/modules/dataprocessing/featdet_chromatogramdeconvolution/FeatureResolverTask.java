--- conflicted
+++ resolved
@@ -18,10 +18,6 @@
 
 package io.github.mzmine.modules.dataprocessing.featdet_chromatogramdeconvolution;
 
-import java.util.List;
-import java.util.logging.Level;
-import java.util.logging.Logger;
-import javax.annotation.Nonnull;
 import io.github.mzmine.datamodel.IMSRawDataFile;
 import io.github.mzmine.datamodel.MZmineProject;
 import io.github.mzmine.datamodel.RawDataFile;
@@ -57,13 +53,10 @@
 import io.github.mzmine.util.R.RSessionWrapperException;
 import io.github.mzmine.util.maths.CenterFunction;
 import io.github.mzmine.util.maths.CenterMeasure;
-<<<<<<< HEAD
-=======
 import java.util.List;
 import java.util.logging.Level;
 import java.util.logging.Logger;
 import org.jetbrains.annotations.NotNull;
->>>>>>> ec3f6cd0
 
 public class FeatureResolverTask extends AbstractTask {
 
@@ -91,11 +84,12 @@
    * Create the task.
    *
    * @param storage
-   * @param list feature list to operate on.
+   * @param list         feature list to operate on.
    * @param parameterSet task parameters.
    */
-  public FeatureResolverTask(final MZmineProject project, MemoryMapStorage storage,
-      final FeatureList list, final ParameterSet parameterSet, CenterFunction mzCenterFunction) {
+  public FeatureResolverTask(final MZmineProject project,
+      MemoryMapStorage storage, final FeatureList list,
+      final ParameterSet parameterSet, CenterFunction mzCenterFunction) {
     super(storage);
 
     // Initialize.
@@ -162,7 +156,7 @@
             project.addFeatureList(newPeakList);
 
             // Add quality parameters to features
-            // QualityParameters.calculateQualityParameters(newPeakList);
+            //QualityParameters.calculateQualityParameters(newPeakList);
 
             // Remove the original feature list if requested.
             if (parameters.getParameter(GeneralResolverParameters.AUTO_REMOVE).getValue()) {
@@ -223,78 +217,107 @@
    * @return a new feature list holding the resolved peaks.
    * @throws RSessionWrapperException
    */
-  /*
-   * private FeatureList resolvePeaks(final FeatureList originalFeatureList, RSessionWrapper
-   * rSession) throws RSessionWrapperException {
-   * 
-   * // Get data file information. final RawDataFile dataFile =
-   * originalFeatureList.getRawDataFile(0);
-   * 
-   * // Feature resolver. final MZmineProcessingStep<PeakResolver> resolver =
-   * parameters.getParameter(PEAK_RESOLVER).getValue(); // set msms pairing range this.setMSMSRange
-   * = parameters.getParameter(mzRangeMSMS).getValue(); if (setMSMSRange) { this.msmsRange =
-   * parameters.getParameter(mzRangeMSMS).getEmbeddedParameter().getValue(); } else { this.msmsRange
-   * = 0; }
-   * 
-   * this.setMSMSRT = parameters.getParameter(RetentionTimeMSMS).getValue(); if (setMSMSRT) {
-   * this.RTRangeMSMS =
-   * parameters.getParameter(RetentionTimeMSMS).getEmbeddedParameter().getValue().floatValue(); }
-   * else { this.RTRangeMSMS = 0; }
-   * 
-   * // Create new feature list. final ModularFeatureList resolvedFeatureList = new
-   * ModularFeatureList( originalFeatureList + " " + parameters.getParameter(SUFFIX).getValue(),
-   * dataFile); DataTypeUtils.addDefaultChromatographicTypeColumns(resolvedFeatureList); if
-   * (originalFeatureList.getRawDataFile(0) instanceof IMSRawDataFile) {
-   * DataTypeUtils.addDefaultIonMobilityTypeColumns(resolvedFeatureList); }
-   * 
-   * // Load previous applied methods. for (final FeatureListAppliedMethod method :
-   * originalFeatureList.getAppliedMethods()) {
-   * resolvedFeatureList.addDescriptionOfAppliedTask(method); }
-   * 
-   * // Add task description to feature list. resolvedFeatureList.addDescriptionOfAppliedTask(new
-   * SimpleFeatureListAppliedMethod( "Feature deconvolution by " + resolver,
-   * resolver.getParameterSet()));
-   * 
-   * // Initialise counters. processedRows = 0; totalRows = originalFeatureList.getNumberOfRows();
-   * int peakId = 1;
-   * 
-   * // Process each chromatogram. final FeatureListRow[] peakListRows =
-   * originalFeatureList.getRows() .toArray(FeatureListRow[]::new); final int chromatogramCount =
-   * peakListRows.length; for (int index = 0; !isCanceled() && index < chromatogramCount; index++) {
-   * 
-   * final FeatureListRow currentRow = peakListRows[index]; final Feature chromatogram = (dataFile
-   * instanceof IMSRawDataFile) ? FeatureConvertorIonMobility
-   * .collapseMobilityDimensionOfModularFeature( (ModularFeature) currentRow.getFeature(dataFile)) :
-   * currentRow.getFeature(dataFile);
-   * 
-   * // Resolve peaks. final PeakResolver resolverModule = resolver.getModule(); final ParameterSet
-   * resolverParams = resolver.getParameterSet(); final ResolvedPeak[] peaks =
-   * resolverModule.resolvePeaks(chromatogram, resolverParams, rSession, mzCenterFunction,
-   * msmsRange, RTRangeMSMS);
-   * 
-   * // Add peaks to the new feature list. for (final ResolvedPeak peak : peaks) {
-   * peak.setParentChromatogramRowID(currentRow.getID()); final ModularFeatureListRow newRow = new
-   * ModularFeatureListRow(resolvedFeatureList, peakId++); final ModularFeature newFeature =
-   * FeatureConvertors .ResolvedPeakToMoularFeature(resolvedFeatureList, peak); if
-   * (newFeature.getRawDataFile() instanceof IMSRawDataFile) { newRow.addFeature(dataFile,
-   * FeatureConvertorIonMobility .mapResolvedCollapsedFeaturesToImsFeature(newFeature,
-   * (ModularFeature) currentRow.getFeature(dataFile), mzCenterFunction, msmsRange, RTRangeMSMS));
-   * // newRow.set(FeatureShapeIonMobilityRetentionTimeType.class, newRow.getFeaturesProperty()); //
-   * newRow.set(FeatureShapeMobilogramType.class, true); //
-   * newFeature.set(FeatureShapeIonMobilityRetentionTimeHeatMapType.class, // true); } else {
-   * newRow.addFeature(dataFile, newFeature); }
-   * 
-   * newRow.setFeatureInformation(peak.getPeakInformation()); resolvedFeatureList.addRow(newRow); }
-   * 
-   * processedRows++; }
-   * 
-   * return resolvedFeatureList; }
-   */
+  /*private FeatureList resolvePeaks(final FeatureList originalFeatureList, RSessionWrapper rSession)
+      throws RSessionWrapperException {
+
+    // Get data file information.
+    final RawDataFile dataFile = originalFeatureList.getRawDataFile(0);
+
+    // Feature resolver.
+    final MZmineProcessingStep<PeakResolver> resolver =
+        parameters.getParameter(PEAK_RESOLVER).getValue();
+    // set msms pairing range
+    this.setMSMSRange = parameters.getParameter(mzRangeMSMS).getValue();
+    if (setMSMSRange) {
+      this.msmsRange = parameters.getParameter(mzRangeMSMS).getEmbeddedParameter().getValue();
+    } else {
+      this.msmsRange = 0;
+    }
+
+    this.setMSMSRT = parameters.getParameter(RetentionTimeMSMS).getValue();
+    if (setMSMSRT) {
+      this.RTRangeMSMS =
+          parameters.getParameter(RetentionTimeMSMS).getEmbeddedParameter().getValue().floatValue();
+    } else {
+      this.RTRangeMSMS = 0;
+    }
+
+    // Create new feature list.
+    final ModularFeatureList resolvedFeatureList =
+        new ModularFeatureList(
+            originalFeatureList + " " + parameters.getParameter(SUFFIX).getValue(),
+            dataFile);
+    DataTypeUtils.addDefaultChromatographicTypeColumns(resolvedFeatureList);
+    if (originalFeatureList.getRawDataFile(0) instanceof IMSRawDataFile) {
+      DataTypeUtils.addDefaultIonMobilityTypeColumns(resolvedFeatureList);
+    }
+
+    // Load previous applied methods.
+    for (final FeatureListAppliedMethod method : originalFeatureList.getAppliedMethods()) {
+      resolvedFeatureList.addDescriptionOfAppliedTask(method);
+    }
+
+    // Add task description to feature list.
+    resolvedFeatureList.addDescriptionOfAppliedTask(new SimpleFeatureListAppliedMethod(
+        "Feature deconvolution by " + resolver, resolver.getParameterSet()));
+
+    // Initialise counters.
+    processedRows = 0;
+    totalRows = originalFeatureList.getNumberOfRows();
+    int peakId = 1;
+
+    // Process each chromatogram.
+    final FeatureListRow[] peakListRows = originalFeatureList.getRows()
+        .toArray(FeatureListRow[]::new);
+    final int chromatogramCount = peakListRows.length;
+    for (int index = 0; !isCanceled() && index < chromatogramCount; index++) {
+
+      final FeatureListRow currentRow = peakListRows[index];
+      final Feature chromatogram =
+          (dataFile instanceof IMSRawDataFile) ? FeatureConvertorIonMobility
+              .collapseMobilityDimensionOfModularFeature(
+                  (ModularFeature) currentRow.getFeature(dataFile))
+              : currentRow.getFeature(dataFile);
+
+      // Resolve peaks.
+      final PeakResolver resolverModule = resolver.getModule();
+      final ParameterSet resolverParams = resolver.getParameterSet();
+      final ResolvedPeak[] peaks = resolverModule.resolvePeaks(chromatogram, resolverParams,
+          rSession, mzCenterFunction, msmsRange, RTRangeMSMS);
+
+      // Add peaks to the new feature list.
+      for (final ResolvedPeak peak : peaks) {
+        peak.setParentChromatogramRowID(currentRow.getID());
+        final ModularFeatureListRow newRow = new ModularFeatureListRow(resolvedFeatureList,
+            peakId++);
+        final ModularFeature newFeature = FeatureConvertors
+            .ResolvedPeakToMoularFeature(resolvedFeatureList, peak);
+        if (newFeature.getRawDataFile() instanceof IMSRawDataFile) {
+          newRow.addFeature(dataFile, FeatureConvertorIonMobility
+              .mapResolvedCollapsedFeaturesToImsFeature(newFeature,
+                  (ModularFeature) currentRow.getFeature(dataFile), mzCenterFunction, msmsRange,
+                  RTRangeMSMS));
+//          newRow.set(FeatureShapeIonMobilityRetentionTimeType.class, newRow.getFeaturesProperty());
+//          newRow.set(FeatureShapeMobilogramType.class, true);
+//          newFeature.set(FeatureShapeIonMobilityRetentionTimeHeatMapType.class,
+//              true);
+        } else {
+          newRow.addFeature(dataFile, newFeature);
+        }
+
+        newRow.setFeatureInformation(peak.getPeakInformation());
+        resolvedFeatureList.addRow(newRow);
+      }
+
+      processedRows++;
+    }
+
+    return resolvedFeatureList;
+  }*/
 
   /**
-   * Used for compatibility with old {@link FeatureResolver}s. New methods should implement
-   * {@link XYResolver}. See
-   * {@link io.github.mzmine.modules.dataprocessing.featdet_chromatogramdeconvolution.minimumsearch.MinimumSearchFeatureResolver}
+   * Used for compatibility with old {@link FeatureResolver}s. New methods should implement {@link
+   * XYResolver}. See {@link io.github.mzmine.modules.dataprocessing.featdet_chromatogramdeconvolution.minimumsearch.MinimumSearchFeatureResolver}
    * as an example implementation.
    *
    * @throws RSessionWrapperException
@@ -311,8 +334,8 @@
       String callerFeatureName = resolver.getName();
 
       REngineType rEngineType = resolver.getREngineType(parameters);
-      this.rSession =
-          new RSessionWrapper(rEngineType, callerFeatureName, reqPackages, reqPackagesVersions);
+      this.rSession = new RSessionWrapper(rEngineType, callerFeatureName, reqPackages,
+          reqPackagesVersions);
       this.rSession.open();
     } else {
       this.rSession = null;
@@ -323,22 +346,6 @@
   }
 
   private void dimensionIndependentResolve(ModularFeatureList originalFeatureList) {
-<<<<<<< HEAD
-    @Nonnull
-    final XYResolver<Double, Double, double[], double[]> resolver =
-        ((GeneralResolverParameters) parameters).getXYResolver(parameters);
-    final RawDataFile dataFile = originalFeatureList.getRawDataFile(0);
-    final ModularFeatureList resolvedFeatureList = createNewFeatureList(originalFeatureList);
-
-    final ResolvingDimension dimension =
-        parameters.getParameter(GeneralResolverParameters.dimension).getValue();
-    final BinningMobilogramDataAccess mobilogramBinning = dataFile instanceof IMSRawDataFile
-        && originalFeatureList.getFeatureTypes().containsKey(MobilityType.class)
-            ? EfficientDataAccess.of((IMSRawDataFile) dataFile,
-                BinningMobilogramDataAccess.getPreviousBinningWith(originalFeatureList,
-                    ((IMSRawDataFile) dataFile).getMobilityType()))
-            : null;
-=======
     @NotNull final XYResolver<Double, Double, double[], double[]> resolver = ((GeneralResolverParameters) parameters)
         .getXYResolver(parameters);
     final RawDataFile dataFile = originalFeatureList.getRawDataFile(0);
@@ -351,7 +358,6 @@
             ? EfficientDataAccess.of((IMSRawDataFile) dataFile,
             BinningMobilogramDataAccess.getPreviousBinningWith(originalFeatureList,
                 ((IMSRawDataFile) dataFile).getMobilityType())) : null;
->>>>>>> ec3f6cd0
 
     processedRows = 0;
     totalRows = originalFeatureList.getNumberOfRows();
@@ -361,18 +367,18 @@
 
     int c = 0;
     for (int i = 0; i < totalRows; i++) {
-      final ModularFeatureListRow originalRow =
-          (ModularFeatureListRow) originalFeatureList.getRow(i);
+      final ModularFeatureListRow originalRow = (ModularFeatureListRow) originalFeatureList
+          .getRow(i);
       final ModularFeature originalFeature = originalRow.getFeature(dataFile);
       final IonTimeSeries<? extends Scan> data = originalFeature.getFeatureData();
 
-      final List<IonTimeSeries<? extends Scan>> resolvedSeries =
-          ResolvingUtil.resolve(resolver, data, resolvedFeatureList.getMemoryMapStorage(),
-              dimension, seletedScans, mobilogramBinning);
+      final List<IonTimeSeries<? extends Scan>> resolvedSeries = ResolvingUtil
+          .resolve(resolver, data, resolvedFeatureList.getMemoryMapStorage(), dimension,
+              seletedScans, mobilogramBinning);
 
       for (IonTimeSeries<? extends Scan> resolved : resolvedSeries) {
-        final ModularFeatureListRow newRow =
-            new ModularFeatureListRow(resolvedFeatureList, peakId++);
+        final ModularFeatureListRow newRow = new ModularFeatureListRow(resolvedFeatureList,
+            peakId++);
         final ModularFeature f = new ModularFeature(resolvedFeatureList);
         f.set(RawFileType.class, originalFeature.getRawDataFile());
         f.set(FeatureDataType.class, resolved);
@@ -380,7 +386,7 @@
         if (originalFeature.getMobilityUnit() != null) {
           f.set(MobilityUnitType.class, originalFeature.getMobilityUnit());
         }
-        if (originalFeature.get(ImageType.class) != null) {
+        if(originalFeature.get(ImageType.class) != null) {
           f.set(ImageType.class, true);
         }
         FeatureDataUtils.recalculateIonSeriesDependingTypes(f, CenterMeasure.AVG);
@@ -417,7 +423,8 @@
   }
 
   private FeatureList resolvePeaks(final ModularFeatureList originalFeatureList,
-      RSessionWrapper rSession) throws RSessionWrapperException {
+      RSessionWrapper rSession)
+      throws RSessionWrapperException {
 
     final RawDataFile dataFile = originalFeatureList.getRawDataFile(0);
     final ModularFeatureList resolvedFeatureList = createNewFeatureList(originalFeatureList);
@@ -429,21 +436,23 @@
     int peakId = 1;
 
     for (int i = 0; i < totalRows; i++) {
-      final ModularFeatureListRow originalRow =
-          (ModularFeatureListRow) originalFeatureList.getRow(i);
+      final ModularFeatureListRow originalRow = (ModularFeatureListRow) originalFeatureList
+          .getRow(i);
       final ModularFeature originalFeature = originalRow.getFeature(dataFile);
 
-      final ResolvedPeak[] peaks = resolver.resolvePeaks(originalFeature, parameters, rSession,
-          mzCenterFunction, msmsRange, RTRangeMSMS);
+      final ResolvedPeak[] peaks = resolver.resolvePeaks(originalFeature, parameters,
+          rSession, mzCenterFunction, msmsRange, RTRangeMSMS);
 
       for (final ResolvedPeak peak : peaks) {
         peak.setParentChromatogramRowID(originalRow.getID());
-        final ModularFeatureListRow newRow =
-            new ModularFeatureListRow(resolvedFeatureList, peakId++);
-        final ModularFeature newFeature = FeatureConvertors.ResolvedPeakToMoularFeature(
-            resolvedFeatureList, peak, originalFeature.getFeatureData());
+        final ModularFeatureListRow newRow = new ModularFeatureListRow(resolvedFeatureList,
+            peakId++);
+        final ModularFeature newFeature = FeatureConvertors
+            .ResolvedPeakToMoularFeature(resolvedFeatureList, peak,
+                originalFeature.getFeatureData());
         if (originalFeature.getMobilityUnit() != null) {
-          newFeature.set(MobilityUnitType.class, originalFeature.getMobilityUnit());
+          newFeature
+              .set(MobilityUnitType.class, originalFeature.getMobilityUnit());
         }
 
         newRow.addFeature(dataFile, newFeature);
@@ -461,17 +470,17 @@
 
   private ModularFeatureList createNewFeatureList(ModularFeatureList originalFeatureList) {
     if (originalFeatureList.getRawDataFiles().size() > 1) {
-      throw new IllegalArgumentException("Resolving cannot be applied to aligned feature lists.");
+      throw new IllegalArgumentException(
+          "Resolving cannot be applied to aligned feature lists.");
     }
     final RawDataFile dataFile = originalFeatureList.getRawDataFile(0);
 
     // create a new feature list and don't copy. Previous annotations of features are invalidated
     // during resolution
     final ModularFeatureList resolvedFeatureList = new ModularFeatureList(
-        originalFeatureList.getName() + " "
-            + parameters.getParameter(GeneralResolverParameters.SUFFIX).getValue(),
-        storage, dataFile);
-    // DataTypeUtils.addDefaultChromatographicTypeColumns(resolvedFeatureList);
+        originalFeatureList.getName() + " " + parameters
+            .getParameter(GeneralResolverParameters.SUFFIX).getValue(), storage, dataFile);
+//    DataTypeUtils.addDefaultChromatographicTypeColumns(resolvedFeatureList);
     resolvedFeatureList.setSelectedScans(dataFile, originalFeatureList.getSeletedScans(dataFile));
 
     // since we dont create a copy, we have to copy manually
