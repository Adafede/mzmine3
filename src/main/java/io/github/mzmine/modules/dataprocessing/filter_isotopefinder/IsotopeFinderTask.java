/*
 * Copyright 2006-2021 The MZmine Development Team
 *
 * This file is part of MZmine.
 *
 * MZmine is free software; you can redistribute it and/or modify it under the terms of the GNU
 * General Public License as published by the Free Software Foundation; either version 2 of the
 * License, or (at your option) any later version.
 *
 * MZmine is distributed in the hope that it will be useful, but WITHOUT ANY WARRANTY; without even
 * the implied warranty of MERCHANTABILITY or FITNESS FOR A PARTICULAR PURPOSE. See the GNU
 * General Public License for more details.
 *
 * You should have received a copy of the GNU General Public License along with MZmine; if not,
 * write to the Free Software Foundation, Inc., 51 Franklin St, Fifth Floor, Boston, MA 02110-1301 USA.
 *
 */

package io.github.mzmine.modules.dataprocessing.filter_isotopefinder;

import io.github.mzmine.datamodel.DataPoint;
import io.github.mzmine.datamodel.IMSRawDataFile;
import io.github.mzmine.datamodel.IsotopePattern;
import io.github.mzmine.datamodel.IsotopePattern.IsotopePatternStatus;
import io.github.mzmine.datamodel.MZmineProject;
import io.github.mzmine.datamodel.MobilityType;
import io.github.mzmine.datamodel.RawDataFile;
import io.github.mzmine.datamodel.Scan;
import io.github.mzmine.datamodel.data_access.EfficientDataAccess;
import io.github.mzmine.datamodel.data_access.EfficientDataAccess.ScanDataType;
import io.github.mzmine.datamodel.data_access.ScanDataAccess;
import io.github.mzmine.datamodel.features.Feature;
import io.github.mzmine.datamodel.features.FeatureListRow;
import io.github.mzmine.datamodel.features.ModularFeatureList;
import io.github.mzmine.datamodel.features.SimpleFeatureListAppliedMethod;
import io.github.mzmine.datamodel.impl.MultiChargeStateIsotopePattern;
import io.github.mzmine.datamodel.impl.SimpleDataPoint;
import io.github.mzmine.datamodel.impl.SimpleIsotopePattern;
import io.github.mzmine.modules.dataprocessing.filter_isotopefinder.IsotopeFinderParameters.ScanRange;
import io.github.mzmine.modules.dataprocessing.id_ccscalc.CCSUtils;
import io.github.mzmine.modules.tools.msmsspectramerge.MergedDataPoint;
import io.github.mzmine.parameters.ParameterSet;
import io.github.mzmine.parameters.parametertypes.tolerances.MZTolerance;
import io.github.mzmine.taskcontrol.AbstractTask;
import io.github.mzmine.taskcontrol.TaskStatus;
import io.github.mzmine.util.IsotopesUtils;
import it.unimi.dsi.fastutil.doubles.DoubleArrayList;

import java.time.Instant;
import java.util.List;
import java.util.Objects;
import java.util.logging.Logger;
import java.util.stream.Collectors;

import org.jetbrains.annotations.NotNull;
import org.openscience.cdk.Element;

/**
 *
 */
class IsotopeFinderTask extends AbstractTask {

  private static final Logger logger = Logger.getLogger(IsotopeFinderTask.class.getName());
  private final ModularFeatureList featureList;

  // parameter values
  private final ParameterSet parameters;
  private final MZTolerance isoMzTolerance;
  private final int isotopeMaxCharge;
  private final List<Element> isotopeElements;
  private final String isotopes;
  private final ScanRange scanRange;
  private int processedRows, totalRows;


  IsotopeFinderTask(MZmineProject project, ModularFeatureList featureList, ParameterSet parameters,
      @NotNull Instant moduleCallDate) {
    super(featureList.getMemoryMapStorage(), moduleCallDate);

    this.featureList = featureList;
    this.parameters = parameters;

    isotopeElements = parameters.getValue(IsotopeFinderParameters.elements);
    scanRange = parameters.getValue(IsotopeFinderParameters.scanRange);
    isotopeMaxCharge = parameters.getValue(IsotopeFinderParameters.maxCharge);
    isoMzTolerance = parameters.getValue(IsotopeFinderParameters.isotopeMzTolerance);
    isotopes = isotopeElements.stream().map(Objects::toString).collect(Collectors.joining(","));
  }

  @Override
  public String getTaskDescription() {
    return "Isotope pattern finder on " + featureList;
  }

  @Override
  public double getFinishedPercentage() {
    if (totalRows == 0) {
      return 0.0d;
    }
    return (double) processedRows / (double) totalRows;
  }

  @Override
  public void run() {
    setStatus(TaskStatus.PROCESSING);
    logger.info("Running isotope pattern finder on " + featureList);

    // We assume source peakList contains one datafile
    if (featureList.getRawDataFiles().size() > 1) {
      setErrorMessage("Cannot perform isotope finder on aligned feature list.");
      setStatus(TaskStatus.ERROR);
      return;
    }

    // Update isotopesMzDiffs
    DoubleArrayList[] isoMzDiffsForCharge = IsotopesUtils.getIsotopesMzDiffsForCharge(
        isotopeElements, isotopeMaxCharge);
    if (isoMzDiffsForCharge.length == 0 || isoMzDiffsForCharge[0].isEmpty()) {
      setErrorMessage("No isotopes found for elements: " + isotopes);
      setStatus(TaskStatus.ERROR);
      return;
    }
    // get maximum difference per charge state
    double[] maxIsoMzDiff = new double[isotopeMaxCharge];
    for (int i = 0; i < isotopeMaxCharge; i++) {
      for (double diff : isoMzDiffsForCharge[i]) {
        if (diff > maxIsoMzDiff[i]) {
          maxIsoMzDiff[i] = diff;
        }
      }
      // add some to the max diff to include more search space
      maxIsoMzDiff[i] += 10 * isoMzTolerance.getMzToleranceForMass(maxIsoMzDiff[i]);
    }

    // start processing
    totalRows = featureList.getNumberOfRows();
    processedRows = 0;
    RawDataFile raw = featureList.getRawDataFile(0);

    // Loop through all rows
    ScanDataAccess scans = EfficientDataAccess.of(raw, ScanDataType.CENTROID,
        featureList.getSeletedScans(raw));

    int missingValues = 0;
    int detected = 0;
    // find for all rows the isotope pattern
    for (FeatureListRow row : featureList.getRows()) {
      if (isCanceled()) {
        return;
      }
      // start at max intensity signal
      Feature feature = row.getFeature(raw);
      double mz = feature.getMZ();
      //ended
      Scan maxScan = feature.getRepresentativeScan();
      int scanIndex = scans.indexOf(maxScan);
      scans.jumpToIndex(scanIndex);

      // find candidate isotope pattern in max scan
      // for each charge state to determine best charge
      // merge afterward to get one isotope patten with all possible isotopes
      int maxFoundIsotopes = 0;
      int bestCharge = 0;
      IsotopePattern pattern = null;

      for (int i = 0; i < isotopeMaxCharge; i++) {
        // charge is zero indexed but always starts at 1 -> max charge
        final int charge = i + 1;
        final DoubleArrayList currentChargeDiffs = isoMzDiffsForCharge[i];
        final double currentMaxDiff = maxIsoMzDiff[i];
        List<DataPoint> candidates = IsotopesUtils.findIsotopesInScan(currentChargeDiffs,
            currentMaxDiff, isoMzTolerance, scans, new SimpleDataPoint(mz, feature.getHeight()));
        if (!candidates.isEmpty()) {
          IsotopePattern newPattern = new SimpleIsotopePattern(candidates.toArray(new DataPoint[0]),
              charge, IsotopePatternStatus.DETECTED, IsotopeFinderModule.MODULE_NAME);
          if (pattern == null) {
            pattern = newPattern;
          } else if (pattern instanceof SimpleIsotopePattern) {
            // combine 2 isotope pattern
            pattern = new MultiChargeStateIsotopePattern(pattern, newPattern);
          } else if (pattern instanceof MultiChargeStateIsotopePattern multi) {
            // add next patterns
            multi.addPattern(newPattern);
          } else {
            throw new IllegalStateException("Isotope pattern type is not handled.");
          }
          if (candidates.size() > maxFoundIsotopes) {
            maxFoundIsotopes = candidates.size();
            // charge is zero indexed but always starts at 1 -> max charge
            bestCharge = charge;
          }
        }
      }
      if (pattern == null) {
        // no pattern found
        continue;
      }
      if (scanRange == ScanRange.SINGLE_MOST_INTENSE) {
        // add isotope pattern and charge
        feature.setIsotopePattern(pattern);
        feature.setCharge(bestCharge);
<<<<<<< HEAD
=======
        //Final CCS Calculation
>>>>>>> c0e50845
        RawDataFile data = feature.getRawDataFile();
        Float mobility = feature.getMobility();
        MobilityType mobilityType = feature.getMobilityUnit();
        if (data instanceof IMSRawDataFile imsfile) {
          if (imsfile.getCCSCalibration() != null) {
            if (CCSUtils.hasValidMobilityType(imsfile) && mobility != null && bestCharge > 0
                && mobilityType != null) {
              Float ccs = CCSUtils.calcCCS(mz, mobility, mobilityType, bestCharge, imsfile);
              if (ccs != null) {
                feature.setCCS(ccs);
              }
            }
          }
        }//end
        detected++;
      } else {
        // find pattern in FWHM
        //      Float fwhmDiff = feature.getFWHM();
        //      if (fwhmDiff != null) {
        //        fwhmDiff /= 2f;
        //
        //        if (candidates.size() > 1) {
        //          int next = 1;
        //          while (scanIndex + next < totalScans || scanIndex - next >= 0) {
        //            if (scanIndex + next < totalScans) {
        //              scans.jumpToIndex(scanIndex + next);
        //              if (checkRetentionTime(scans.getCurrentScan(), maxRT, fwhmDiff)) {
        //                checkCandidatesInScan(scans, candidates);
        //              }
        //            }
        //            if (scanIndex - next >= 0) {
        //              scans.jumpToIndex(scanIndex - next);
        //              if (checkRetentionTime(scans.getCurrentScan(), maxRT, fwhmDiff)) {
        //                checkCandidatesInScan(scans, candidates);
        //              }
        //            }
        //            next++;
        //          }
        //        }
        //        // all scans in FWHMN checked... add isotope pattern
        //        if (candidates.size() > 1) {
        //          feature.setIsotopePattern(new SimpleIsotopePattern(
        //              candidates.stream().map(d -> new SimpleDataPoint(d.getMZ(), d.getIntensity()))
        //                  .toArray(DataPoint[]::new), IsotopePatternStatus.DETECTED, "Pattern finder"));
        //          detected++;
        //        }
        //      } else {
        //        // missing FWHM
        //        missingValues++;
        //      }
      }
      processedRows++;
    }

    if (missingValues > 0) {
      logger.info(String.format("There were %d missing FWHM values in %d features", missingValues,
          totalRows));
    }
    if (detected > 0) {
      logger.info(String.format("Found %d isotope pattern in %s", detected, featureList));
    }
    // Add task description to peakList
    featureList.addDescriptionOfAppliedTask(
        new SimpleFeatureListAppliedMethod("Isotope finder module", IsotopeFinderModule.class,
            parameters, getModuleCallDate()));

    logger.info("Finished isotope pattern finder on " + featureList);
    setStatus(TaskStatus.FINISHED);
  }

  private void checkCandidatesInScan(ScanDataAccess scans, List<MergedDataPoint> candidates,
      double maxIsoMzDiff) {
    double lastMZ = candidates.get(candidates.size() - 1).getMZ() + maxIsoMzDiff;
    double mz = 0;
    int index = 0;
    double currentMZ = candidates.get(index).getMZ();
    for (int dp = 0; dp < scans.getNumberOfDataPoints() && mz <= lastMZ; dp++) {
      mz = scans.getMzValue(dp);
      if (isoMzTolerance.checkWithinTolerance(mz, currentMZ)) {
        // check intensity and
        // use relative height
      }
    }
  }

  /**
   * Check if scan within fwhm difference
   *
   * @param scan     the current scan
   * @param maxRT    retention time of highest data point of feature
   * @param fwhmDiff the half of FWHM
   * @return true if within range
   */
  private boolean checkRetentionTime(Scan scan, float maxRT, Float fwhmDiff) {
    return scan != null && Math.abs(scan.getRetentionTime() - maxRT) <= fwhmDiff;
  }

}<|MERGE_RESOLUTION|>--- conflicted
+++ resolved
@@ -199,10 +199,7 @@
         // add isotope pattern and charge
         feature.setIsotopePattern(pattern);
         feature.setCharge(bestCharge);
-<<<<<<< HEAD
-=======
         //Final CCS Calculation
->>>>>>> c0e50845
         RawDataFile data = feature.getRawDataFile();
         Float mobility = feature.getMobility();
         MobilityType mobilityType = feature.getMobilityUnit();
