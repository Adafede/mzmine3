--- conflicted
+++ resolved
@@ -18,30 +18,12 @@
 
 package io.github.mzmine.modules.io.projectload.version_3_0;
 
-<<<<<<< HEAD
-import com.google.common.collect.Range;
-import io.github.mzmine.datamodel.MobilityType;
-import io.github.mzmine.datamodel.PolarityType;
-import io.github.mzmine.datamodel.RawDataFile;
-import io.github.mzmine.main.MZmineCore;
-import io.github.mzmine.modules.io.projectload.RawDataFileOpenHandler;
-import io.github.mzmine.project.impl.IMSRawDataFileImpl;
-import io.github.mzmine.project.impl.RawDataFileImpl;
-import io.github.mzmine.project.impl.StorableMassList;
-import io.github.mzmine.project.impl.StorableScan;
-import io.github.mzmine.util.RangeUtils;
-=======
->>>>>>> a95969fb
 import java.io.File;
 import java.io.IOException;
 import java.io.InputStream;
 import java.util.ArrayList;
 import java.util.TreeMap;
 import java.util.logging.Logger;
-<<<<<<< HEAD
-import javafx.scene.paint.Color;
-=======
->>>>>>> a95969fb
 import javax.xml.parsers.ParserConfigurationException;
 import javax.xml.parsers.SAXParser;
 import javax.xml.parsers.SAXParserFactory;
@@ -318,13 +300,8 @@
       // TODO
 
       final StorableScan storableScan = new StorableScan(newRawDataFile, currentStorageID,
-<<<<<<< HEAD
-          dataPointsNumber, scanNumber, msLevel, retentionTime, precursorMZ,
-          precursorCharge, /*fragmentScan,*/ null, polarity, scanDescription, scanMZRange);
-=======
           dataPointsNumber, scanNumber, msLevel, retentionTime, precursorMZ, precursorCharge,
           /* fragmentScan, */ null, polarity, scanDescription, scanMZRange, mobility, mobilityType);
->>>>>>> a95969fb
 
       try {
         newRawDataFile.addScan(storableScan);
