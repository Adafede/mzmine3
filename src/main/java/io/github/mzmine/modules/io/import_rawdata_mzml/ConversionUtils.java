--- conflicted
+++ resolved
@@ -25,8 +25,6 @@
 
 package io.github.mzmine.modules.io.import_rawdata_mzml;
 
-import static java.util.Objects.requireNonNullElse;
-
 import io.github.msdk.datamodel.MsScan;
 import io.github.msdk.datamodel.MsSpectrumType;
 import io.github.mzmine.datamodel.MassSpectrumType;
@@ -39,19 +37,16 @@
 import io.github.mzmine.datamodel.impl.SimpleScan;
 import io.github.mzmine.datamodel.msms.DDAMsMsInfo;
 import io.github.mzmine.datamodel.msms.PasefMsMsInfo;
-import io.github.mzmine.modules.io.import_rawdata_mzml.msdk.data.BuildingMzMLMsScan;
 import io.github.mzmine.modules.io.import_rawdata_mzml.msdk.data.MzMLCV;
 import io.github.mzmine.modules.io.import_rawdata_mzml.msdk.data.MzMLCVParam;
 import io.github.mzmine.modules.io.import_rawdata_mzml.msdk.data.MzMLIsolationWindow;
+import io.github.mzmine.modules.io.import_rawdata_mzml.msdk.data.MzMLMsScan;
 import io.github.mzmine.modules.io.import_rawdata_mzml.msdk.data.MzMLPrecursorActivation;
 import io.github.mzmine.modules.io.import_rawdata_mzml.msdk.data.MzMLPrecursorElement;
 import io.github.mzmine.modules.io.import_rawdata_mzml.msdk.data.MzMLPrecursorSelectedIonList;
-<<<<<<< HEAD
 import io.github.mzmine.util.DataPointSorter;
 import io.github.mzmine.util.DataPointUtils;
 import java.nio.DoubleBuffer;
-=======
->>>>>>> bc1d3d5a
 import java.util.List;
 import java.util.Optional;
 import java.util.logging.Logger;
@@ -124,7 +119,6 @@
    * @param scan the scan
    * @return a {@link SimpleScan}
    */
-<<<<<<< HEAD
   public static Scan msdkScanToSimpleScan(RawDataFile rawDataFile, BuildingMzMLMsScan scan) {
     DoubleBuffer mzs = scan.getDoubleBufferMzValues();
     DoubleBuffer intensities = scan.getDoubleBufferIntensityValues();
@@ -146,12 +140,6 @@
   public static Scan msdkScanToSimpleScan(RawDataFile rawDataFile, BuildingMzMLMsScan scan,
       double[] sortedMzs, double[] sortedIntensities) {
     return msdkScanToSimpleScan(rawDataFile, scan, sortedMzs, sortedIntensities,
-=======
-  public static Scan msdkScanToSimpleScan(RawDataFile rawDataFile, MzMLMsScan scan) {
-    double[] mzs = scan.getMzValues();
-    double[] intensities = convertFloatsToDoubles(scan.getIntensityValues());
-    return msdkScanToSimpleScan(rawDataFile, scan, mzs, intensities,
->>>>>>> bc1d3d5a
         ConversionUtils.msdkToMZmineSpectrumType(scan.getSpectrumType()));
   }
 
@@ -164,13 +152,8 @@
    * @param spectrumType override spectrum type
    * @return a {@link SimpleScan}
    */
-<<<<<<< HEAD
   public static Scan msdkScanToSimpleScan(RawDataFile rawDataFile, BuildingMzMLMsScan scan,
       double[] sortedMzs, double[] sortedIntensities, MassSpectrumType spectrumType) {
-=======
-  public static Scan msdkScanToSimpleScan(RawDataFile rawDataFile, MzMLMsScan scan, double[] mzs,
-      double[] intensities, MassSpectrumType spectrumType) {
->>>>>>> bc1d3d5a
     DDAMsMsInfo info = null;
     if (scan.getPrecursorList() != null) {
       final var precursorElements = scan.getPrecursorList().getPrecursorElements();
@@ -185,14 +168,14 @@
     try {
       injTime = scan.getScanList().getScans().get(0).getCVParamsList().stream()
           .filter(p -> MzMLCV.cvIonInjectTime.equals(p.getAccession()))
-          .map(p -> p.getValue().map(Float::parseFloat)).filter(Optional::isPresent)
-          .map(Optional::get).findFirst().orElse(null);
+          .map(p -> p.getValue().map(Float::parseFloat)).map(Optional::get).findFirst()
+          .orElse(null);
     } catch (Exception e) {
       // float parsing error
     }
-    float retentionTimeInMinutes = requireNonNullElse(scan.getRetentionTime(), 0f) / 60;
+
     final SimpleScan newScan = new SimpleScan(rawDataFile, scan.getScanNumber(), scan.getMsLevel(),
-        retentionTimeInMinutes, info, mzs, intensities, spectrumType,
+        scan.getRetentionTime() / 60, info, sortedMzs, sortedIntensities, spectrumType,
         ConversionUtils.msdkToMZminePolarityType(scan.getPolarity()), scan.getScanDefinition(),
         scan.getScanningRange(), injTime);
 
@@ -213,7 +196,7 @@
    * @param currentFrameNumber the IMS frame
    * @param currentScanNumber  the IMS scan number
    */
-  public static void extractImsMsMsInfo(final BuildingMzMLMsScan scan,
+  public static void extractImsMsMsInfo(final MzMLMsScan scan,
       @NotNull List<BuildingImsMsMsInfo> buildingInfos, final int currentFrameNumber,
       final int currentScanNumber) {
     Double lowerWindow = null;
@@ -273,10 +256,9 @@
         }
         if (!infoFound) {
           BuildingImsMsMsInfo info = new BuildingImsMsMsInfo(isolationMz,
-              requireNonNullElse(colissionEnergy,
-                  PasefMsMsInfo.UNKNOWN_COLISSIONENERGY).floatValue(),
-              requireNonNullElse(charge, PasefMsMsInfo.UNKNOWN_CHARGE), currentFrameNumber,
-              currentScanNumber);
+              Objects.requireNonNullElse(colissionEnergy, PasefMsMsInfo.UNKNOWN_COLISSIONENERGY)
+                  .floatValue(), Objects.requireNonNullElse(charge, PasefMsMsInfo.UNKNOWN_CHARGE),
+              currentFrameNumber, currentScanNumber);
           buildingInfos.add(info);
         }
       }
