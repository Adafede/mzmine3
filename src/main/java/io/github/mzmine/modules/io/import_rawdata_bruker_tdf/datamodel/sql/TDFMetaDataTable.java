--- conflicted
+++ resolved
@@ -160,17 +160,11 @@
 
   // we only keep these keys from the metadata table. Add more, if we need anything else.
   public enum Keys {
-<<<<<<< HEAD
-    SchemaType, SchemaVersionMajor, SchemaVersionMinor, MzAcqRangeLower, MzAcqRangeUpper, //
-    OneOverK0AcqRangeLower, OneOverK0AcqRangeUpper, AcquisitionSoftwareVersion, InstrumentName, //
-    Description, SampleName, MethodName, HasProfileSpectra, HasLineSpectra, ImagingAreaMinXIndexPos, //
-    Geometry, ImagingAreaMaxXIndexPos, ImagingAreaMinYIndexPos, ImagingAreaMaxYIndexPos;
-=======
     SchemaType, SchemaVersionMajor, SchemaVersionMinor, MzAcqRangeLower, MzAcqRangeUpper,
     OneOverK0AcqRangeLower, OneOverK0AcqRangeUpper, AcquisitionSoftwareVersion, InstrumentName,
     Description, SampleName, MethodName, HasProfileSpectra, HasLineSpectra, ImagingAreaMinXIndexPos,
-    ImagingAreaMaxXIndexPos, ImagingAreaMinYIndexPos, ImagingAreaMaxYIndexPos, AcquisitionDateTime;
->>>>>>> 7a3631ac
+    Geometry, ImagingAreaMaxXIndexPos, ImagingAreaMinYIndexPos, ImagingAreaMaxYIndexPos,
+    AcquisitionDateTime;
   }
 
   public String getValueForKey(Keys key) {
