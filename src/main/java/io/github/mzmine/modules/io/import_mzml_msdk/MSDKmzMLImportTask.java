/*
 * Copyright 2006-2020 The MZmine Development Team
 *
 * This file is part of MZmine.
 *
 * MZmine is free software; you can redistribute it and/or modify it under the terms of the GNU
 * General Public License as published by the Free Software Foundation; either version 2 of the
 * License, or (at your option) any later version.
 *
 * MZmine is distributed in the hope that it will be useful, but WITHOUT ANY WARRANTY; without even
 * the implied warranty of MERCHANTABILITY or FITNESS FOR A PARTICULAR PURPOSE. See the GNU General
 * Public License for more details.
 *
 * You should have received a copy of the GNU General Public License along with MZmine; if not,
 * write to the Free Software Foundation, Inc., 51 Franklin St, Fifth Floor, Boston, MA 02110-1301
 * USA
 */

package io.github.mzmine.modules.io.import_mzml_msdk;

import com.google.common.collect.Range;
import io.github.msdk.datamodel.MsScan;
import io.github.mzmine.datamodel.IMSRawDataFile;
import io.github.mzmine.datamodel.ImsMsMsInfo;
import io.github.mzmine.datamodel.MZmineProject;
import io.github.mzmine.datamodel.MassSpectrumType;
import io.github.mzmine.datamodel.RawDataFile;
import io.github.mzmine.datamodel.Scan;
import io.github.mzmine.datamodel.impl.BuildingMobilityScan;
import io.github.mzmine.datamodel.impl.MsdkScanWrapper;
import io.github.mzmine.datamodel.impl.SimpleFrame;
import io.github.mzmine.datamodel.impl.masslist.ScanPointerMassList;
import io.github.mzmine.modules.MZmineProcessingStep;
import io.github.mzmine.modules.dataprocessing.featdet_massdetection.MassDetector;
import io.github.mzmine.modules.io.import_all_data_files.AdvancedSpectraImportParameters;
import io.github.mzmine.modules.io.import_mzml_msdk.msdk.MzMLFileImportMethod;
import io.github.mzmine.modules.io.import_mzml_msdk.msdk.data.MzMLMsScan;
import io.github.mzmine.project.impl.IMSRawDataFileImpl;
import io.github.mzmine.taskcontrol.AbstractTask;
import io.github.mzmine.taskcontrol.TaskStatus;
import io.github.mzmine.util.ExceptionUtils;
import java.io.File;
import java.io.IOException;
import java.util.ArrayList;
import java.util.HashSet;
import java.util.List;
import java.util.Set;
import java.util.logging.Logger;

/**
 * This class reads mzML 1.0 and 1.1.0 files (http://www.psidev.info/index.php?q=node/257) using the
 * jmzml library (http://code.google.com/p/jmzml/).
 */
public class MSDKmzMLImportTask extends AbstractTask {

  private final File file;
  // advanced processing will apply mass detection directly to the scans
  private final boolean applyMassDetection;
  private MzMLFileImportMethod msdkTask = null;
  private Logger logger = Logger.getLogger(this.getClass().getName());
  private MZmineProject project;
  private RawDataFile newMZmineFile;
  private int totalScans = 0, parsedScans;
  private String description;
  private MZmineProcessingStep<MassDetector> ms1Detector = null;
  private MZmineProcessingStep<MassDetector> ms2Detector = null;

  public MSDKmzMLImportTask(MZmineProject project, File fileToOpen, RawDataFile newMZmineFile) {
    this(project, fileToOpen, newMZmineFile, null);
  }

  public MSDKmzMLImportTask(MZmineProject project, File fileToOpen, RawDataFile newMZmineFile,
      AdvancedSpectraImportParameters advancedParam) {
    super(newMZmineFile.getMemoryMapStorage()); // storage in raw data file
    this.file = fileToOpen;
    this.project = project;
    this.newMZmineFile = newMZmineFile;
    description = "Importing raw data file: " + fileToOpen.getName();

    if (advancedParam != null) {
      if (advancedParam.getParameter(AdvancedSpectraImportParameters.msMassDetection).getValue()) {
        this.ms1Detector = advancedParam
            .getParameter(AdvancedSpectraImportParameters.msMassDetection)
            .getEmbeddedParameter().getValue();
      }
      if (advancedParam.getParameter(AdvancedSpectraImportParameters.ms2MassDetection).getValue()) {
        this.ms2Detector = advancedParam
            .getParameter(AdvancedSpectraImportParameters.msMassDetection)
            .getEmbeddedParameter().getValue();
      }
    }

    this.applyMassDetection = ms1Detector != null || ms2Detector != null;
  }


  /**
   * @see java.lang.Runnable#run()
   */
  @Override
  public void run() {

    setStatus(TaskStatus.PROCESSING);

    try {

      msdkTask = new MzMLFileImportMethod(file);
      msdkTask.execute();
      io.github.msdk.datamodel.RawDataFile file = msdkTask.getResult();

      if (file == null) {
        setStatus(TaskStatus.ERROR);
        setErrorMessage("MSDK returned null");
        return;
      }
      totalScans = file.getScans().size();

      if (newMZmineFile instanceof IMSRawDataFileImpl) {
        ((IMSRawDataFileImpl) newMZmineFile).addSegment(Range.closed(1, file.getScans().size()));
        buildIonMobilityFile(file);
      } else {
        buildLCMSFile(file);
      }


    } catch (Throwable e) {
      e.printStackTrace();
      setStatus(TaskStatus.ERROR);
      setErrorMessage("Error parsing mzML: " + ExceptionUtils.exceptionToString(e));
      return;
    }

    if (parsedScans == 0) {
      setStatus(TaskStatus.ERROR);
      setErrorMessage("No scans found");
      return;
    }

    logger.info("Finished parsing " + file + ", parsed " + parsedScans + " scans");
    setStatus(TaskStatus.FINISHED);
    project.addFile(newMZmineFile);
  }

  private double[][] applyMassDetection(MZmineProcessingStep<MassDetector> msDetector,
      MsdkScanWrapper scan) {
    // run mass detection on data object
    // [mzs, intensities]
    return msDetector.getModule().getMassValues(scan, msDetector.getParameterSet());
  }

  @Override
  public void cancel() {
    if (msdkTask != null) {
      msdkTask.cancel();
    }
    super.cancel();
  }

  public void buildLCMSFile(io.github.msdk.datamodel.RawDataFile file) throws IOException {
    for (MsScan scan : file.getScans()) {
      MzMLMsScan mzMLScan = (MzMLMsScan) scan;

      Scan newScan = null;

      if (applyMassDetection) {
        // wrap scan
        MsdkScanWrapper wrapper = new MsdkScanWrapper(scan);
        double[][] mzIntensities = null;

        // apply mass detection
        if (ms1Detector != null && wrapper.getMSLevel() == 1) {
          mzIntensities = applyMassDetection(ms1Detector, wrapper);
        } else if (ms2Detector != null && wrapper.getMSLevel() >= 2) {
          mzIntensities = applyMassDetection(ms2Detector, wrapper);
        }

        if (mzIntensities != null) {
          // create mass list and scan. Override data points and spectrum type
          newScan = ConversionUtils.msdkScanToSimpleScan(newMZmineFile, mzMLScan, mzIntensities[0],
              mzIntensities[1], MassSpectrumType.CENTROIDED);
          ScanPointerMassList newMassList = new ScanPointerMassList(newScan);
          newScan.addMassList(newMassList);
        }
      }

      if (newScan == null) {
        newScan = ConversionUtils.msdkScanToSimpleScan(newMZmineFile, mzMLScan);
      }

      newMZmineFile.addScan(newScan);
      parsedScans++;
      description =
          "Importing " + file.getName() + ", parsed " + parsedScans + "/" + totalScans + " scans";
    }
  }

  public void buildIonMobilityFile(io.github.msdk.datamodel.RawDataFile file) throws IOException {
    int mobilityScanNumberCounter = 0;
    int frameNumber = 1;
    SimpleFrame buildingFrame = null;

    final List<BuildingMobilityScan> mobilityScans = new ArrayList<>();
    final List<Double> mobilities = new ArrayList<>();
    final List<BuildingImsMsMsInfo> buildingImsMsMsInfos = new ArrayList<>();
    Set<ImsMsMsInfo> finishedImsMsMsInfos = null;
    final IMSRawDataFile newImsFile = (IMSRawDataFile) newMZmineFile;

    Integer lastScanId = null;

    for (MsScan scan : file.getScans()) {
      MzMLMsScan mzMLScan = (MzMLMsScan) scan;
      if (buildingFrame == null || Float.compare((scan.getRetentionTime() / 60f),
          buildingFrame.getRetentionTime()) != 0) {
<<<<<<< HEAD
        mobilityScanNumberCounter = 0;
        // waters uses different numbering for ms1 and ms2, so we need to reset if we start a new frame.
        lastScanId = null;
=======
        mobilityScanNumberCounter = 0; // mobility scan numbers start with 0!
>>>>>>> 3e5f17bc

        if (buildingFrame != null) { // finish the frame
          final SimpleFrame finishedFrame = buildingFrame;
          finishedFrame.setMobilityScans(mobilityScans);
          finishedFrame
              .setMobilities(mobilities.stream().mapToDouble(Double::doubleValue).toArray());
          newImsFile.addScan(buildingFrame);

          logger.finest(() -> finishedFrame.getFrameId() + " -> " + mobilityScans.size());

          mobilityScans.clear();
          mobilities.clear();
          if (!buildingImsMsMsInfos.isEmpty()) {
            finishedImsMsMsInfos = new HashSet<>();
            for (BuildingImsMsMsInfo info : buildingImsMsMsInfos) {
              finishedImsMsMsInfos.add(info.build(null, buildingFrame));
            }
            finishedFrame.setPrecursorInfos(finishedImsMsMsInfos);
          }
          buildingImsMsMsInfos.clear();
        }

        buildingFrame = new SimpleFrame(newImsFile, frameNumber, scan.getMsLevel(),
            scan.getRetentionTime() / 60f, 0, 0, null, null,
            ConversionUtils.msdkToMZmineSpectrumType(scan.getSpectrumType()),
            ConversionUtils.msdkToMZminePolarityType(scan.getPolarity()), scan.getScanDefinition(),
            scan.getScanningRange(), mzMLScan.getMobility().mt(), null);
        frameNumber++;

        description =
            "Importing " + file.getName() + ", parsed " + parsedScans + "/" + totalScans + " scans";
      }

      // I'm not proud of this piece of code, but some manufactures or conversion tools leave out
      // empty scans. however, we need that info for proper processing ~SteffenHeu
      if (lastScanId == null) {
        lastScanId = mzMLScan.getScanNumber();
      } else {
        Integer newScanId = mzMLScan.getScanNumber();
        final int missingScans = newScanId - lastScanId;
        if (missingScans > 1) {
          final Double lastMobility = mobilities.get(mobilities.size() - 1);
          final double nextMobility = mzMLScan.getMobility().mobility();
          final double deltaMobility = nextMobility - lastMobility;
          final double stepSize = deltaMobility / (missingScans + 1);

          for (int i = 0; i < missingScans; i++) {
            // make up for data saving options leaving out empty scans.
            // todo check if this works properly
            mobilityScans
                .add(new BuildingMobilityScan(mobilityScanNumberCounter, new double[0],
                    new double[0]));

            final Double calculatedMobility = lastMobility + (i + 1) * stepSize;
            mobilities.add(calculatedMobility);
            mobilityScanNumberCounter++;
          }
        }
        lastScanId = mzMLScan.getScanNumber();
      }

      mobilityScans.add(ConversionUtils.msdkScanToMobilityScan(mobilityScanNumberCounter, scan));
      mobilities.add(mzMLScan.getMobility().mobility());
      ConversionUtils.extractImsMsMsInfo(mzMLScan, buildingImsMsMsInfos, frameNumber,
          mobilityScanNumberCounter);
      mobilityScanNumberCounter++;
      parsedScans++;
    }
  }

  @Override
  public String getTaskDescription() {
    return description;
  }

  /**
   * @see io.github.mzmine.taskcontrol.Task#getFinishedPercentage()
   */
  @Override
  public double getFinishedPercentage() {
    final double msdkProgress =
        msdkTask == null ? 0.0 : msdkTask.getFinishedPercentage().doubleValue();
    final double parsingProgress = totalScans == 0 ? 0.0 : (double) parsedScans / totalScans;
    return (msdkProgress * 0.25) + (parsingProgress * 0.75);
  }

}<|MERGE_RESOLUTION|>--- conflicted
+++ resolved
@@ -211,13 +211,9 @@
       MzMLMsScan mzMLScan = (MzMLMsScan) scan;
       if (buildingFrame == null || Float.compare((scan.getRetentionTime() / 60f),
           buildingFrame.getRetentionTime()) != 0) {
-<<<<<<< HEAD
-        mobilityScanNumberCounter = 0;
+        mobilityScanNumberCounter = 0; // mobility scan numbers start with 0!
         // waters uses different numbering for ms1 and ms2, so we need to reset if we start a new frame.
         lastScanId = null;
-=======
-        mobilityScanNumberCounter = 0; // mobility scan numbers start with 0!
->>>>>>> 3e5f17bc
 
         if (buildingFrame != null) { // finish the frame
           final SimpleFrame finishedFrame = buildingFrame;
@@ -225,8 +221,6 @@
           finishedFrame
               .setMobilities(mobilities.stream().mapToDouble(Double::doubleValue).toArray());
           newImsFile.addScan(buildingFrame);
-
-          logger.finest(() -> finishedFrame.getFrameId() + " -> " + mobilityScans.size());
 
           mobilityScans.clear();
           mobilities.clear();
