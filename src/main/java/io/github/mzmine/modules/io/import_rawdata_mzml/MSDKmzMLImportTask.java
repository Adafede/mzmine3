/*
 * Copyright 2006-2021 The MZmine Development Team
 *
 * This file is part of MZmine.
 *
 * MZmine is free software; you can redistribute it and/or modify it under the terms of the GNU
 * General Public License as published by the Free Software Foundation; either version 2 of the
 * License, or (at your option) any later version.
 *
 * MZmine is distributed in the hope that it will be useful, but WITHOUT ANY WARRANTY; without even
 * the implied warranty of MERCHANTABILITY or FITNESS FOR A PARTICULAR PURPOSE. See the GNU
 * General Public License for more details.
 *
 * You should have received a copy of the GNU General Public License along with MZmine; if not,
 * write to the Free Software Foundation, Inc., 51 Franklin St, Fifth Floor, Boston, MA 02110-1301 USA.
 *
 */

package io.github.mzmine.modules.io.import_rawdata_mzml;

import com.google.common.collect.Range;
import com.google.common.collect.RangeMap;
import com.google.common.collect.TreeRangeMap;
import com.google.common.math.Quantiles;
import io.github.msdk.datamodel.MsScan;
import io.github.mzmine.datamodel.IMSRawDataFile;
import io.github.mzmine.datamodel.MZmineProject;
import io.github.mzmine.datamodel.MassSpectrumType;
import io.github.mzmine.datamodel.MobilityType;
import io.github.mzmine.datamodel.RawDataFile;
import io.github.mzmine.datamodel.Scan;
import io.github.mzmine.datamodel.features.SimpleFeatureListAppliedMethod;
import io.github.mzmine.datamodel.impl.BuildingMobilityScan;
import io.github.mzmine.datamodel.impl.MsdkScanWrapper;
import io.github.mzmine.datamodel.impl.SimpleFrame;
import io.github.mzmine.datamodel.impl.masslist.ScanPointerMassList;
import io.github.mzmine.datamodel.msms.PasefMsMsInfo;
import io.github.mzmine.modules.MZmineModule;
import io.github.mzmine.modules.MZmineProcessingStep;
import io.github.mzmine.modules.dataprocessing.featdet_massdetection.MassDetector;
import io.github.mzmine.modules.io.import_rawdata_all.AdvancedSpectraImportParameters;
import io.github.mzmine.modules.io.import_rawdata_mzml.msdk.MzMLFileImportMethod;
import io.github.mzmine.modules.io.import_rawdata_mzml.msdk.data.MzMLMsScan;
import io.github.mzmine.parameters.ParameterSet;
import io.github.mzmine.project.impl.IMSRawDataFileImpl;
import io.github.mzmine.project.impl.RawDataFileImpl;
import io.github.mzmine.taskcontrol.AbstractTask;
import io.github.mzmine.taskcontrol.TaskStatus;
import io.github.mzmine.util.ArrayUtils;
import io.github.mzmine.util.ExceptionUtils;
import io.github.mzmine.util.MemoryMapStorage;
import io.github.mzmine.util.RangeUtils;
import io.github.mzmine.util.scans.SpectraMerging;
import java.io.File;
import java.io.IOException;
import java.io.InputStream;
import java.time.Instant;
import java.util.ArrayList;
import java.util.HashSet;
import java.util.List;
import java.util.Map;
import java.util.Map.Entry;
import java.util.Set;
import java.util.logging.Logger;
import java.util.regex.Matcher;
import java.util.regex.Pattern;
import org.jetbrains.annotations.NotNull;
import org.jetbrains.annotations.Nullable;

/**
 * This class reads mzML 1.0 and 1.1.0 files (http://www.psidev.info/index.php?q=node/257) using the
 * jmzml library (http://code.google.com/p/jmzml/).
 */
public class MSDKmzMLImportTask extends AbstractTask {

  private static final Logger logger = Logger.getLogger(MSDKmzMLImportTask.class.getName());
  private final File file;
  private final InputStream fis;
  // advanced processing will apply mass detection directly to the scans
  private final boolean applyMassDetection;
  private MzMLFileImportMethod msdkTask = null;
  private MZmineProject project;
  private int totalScans = 0, parsedScans;
  private String description;
  private final ParameterSet parameters;
  private final Class<? extends MZmineModule> module;
  private MZmineProcessingStep<MassDetector> ms1Detector = null;
  private MZmineProcessingStep<MassDetector> ms2Detector = null;

  public static final Pattern watersPattern = Pattern.compile(
      "function=([1-9]+) process=[\\d]+ scan=[\\d]+");

  public MSDKmzMLImportTask(MZmineProject project, File fileToOpen,
      @NotNull final Class<? extends MZmineModule> module, @NotNull final ParameterSet parameters,
      @NotNull Instant moduleCallDate, @Nullable final MemoryMapStorage storage) {
    this(project, fileToOpen, null, null, module, parameters, moduleCallDate, storage);
  }

  public MSDKmzMLImportTask(MZmineProject project, File fileToOpen, InputStream fisToOpen,
      AdvancedSpectraImportParameters advancedParam,
      @NotNull final Class<? extends MZmineModule> module, @NotNull final ParameterSet parameters,
      @NotNull Instant moduleCallDate, @Nullable final MemoryMapStorage storage) {
    super(storage, moduleCallDate); // storage in raw data file
    this.file = fileToOpen;
    this.fis = fisToOpen;
    this.project = project;
    description = "Importing raw data file: " + fileToOpen.getName();
    this.parameters = parameters;
    this.module = module;

    if (advancedParam != null) {
      if (advancedParam.getParameter(AdvancedSpectraImportParameters.msMassDetection).getValue()) {
        this.ms1Detector = advancedParam.getParameter(
            AdvancedSpectraImportParameters.msMassDetection).getEmbeddedParameter().getValue();
      }
      if (advancedParam.getParameter(AdvancedSpectraImportParameters.ms2MassDetection).getValue()) {
        this.ms2Detector = advancedParam.getParameter(
            AdvancedSpectraImportParameters.msMassDetection).getEmbeddedParameter().getValue();
      }
    }

    this.applyMassDetection = ms1Detector != null || ms2Detector != null;
  }


  /**
   * @see java.lang.Runnable#run()
   */
  @Override
  public void run() {

    setStatus(TaskStatus.PROCESSING);

    RawDataFileImpl newMZmineFile;
    try {

      if (fis != null) {
        msdkTask = new MzMLFileImportMethod(fis);
      } else {
        msdkTask = new MzMLFileImportMethod(file);
      }
      msdkTask.execute();
      io.github.msdk.datamodel.RawDataFile msdkFile = msdkTask.getResult();

      if (msdkFile == null) {
        setStatus(TaskStatus.ERROR);
        setErrorMessage("MSDK returned null");
        return;
      }
      totalScans = msdkFile.getScans().size();

<<<<<<< HEAD
      if (newMZmineFile instanceof IMSRawDataFileImpl) {
        buildIonMobilityFile(file);
=======
      final boolean isIms = msdkFile.getScans().stream()
          .anyMatch(s -> s instanceof MzMLMsScan scan && scan.getMobility() != null);

      if (isIms) {
        newMZmineFile = new IMSRawDataFileImpl(this.file.getName(), file.getAbsolutePath(),
            storage);
>>>>>>> 210441c5
      } else {
        newMZmineFile = new RawDataFileImpl(this.file.getName(), file.getAbsolutePath(), storage);
      }

      if (newMZmineFile instanceof IMSRawDataFileImpl) {
        ((IMSRawDataFileImpl) newMZmineFile).addSegment(
            Range.closed(1, msdkFile.getScans().size()));
        buildIonMobilityFile(msdkFile, newMZmineFile);
      } else {
        buildLCMSFile(msdkFile, newMZmineFile);
      }

    } catch (Throwable e) {
      e.printStackTrace();
      setStatus(TaskStatus.ERROR);
      setErrorMessage("Error parsing mzML: " + ExceptionUtils.exceptionToString(e));
      return;
    }

    if (parsedScans == 0) {
      setStatus(TaskStatus.ERROR);
      setErrorMessage("No scans found");
      return;
    }

    logger.info("Finished parsing " + file + ", parsed " + parsedScans + " scans");

    newMZmineFile.getAppliedMethods()
        .add(new SimpleFeatureListAppliedMethod(module, parameters, getModuleCallDate()));
    project.addFile(newMZmineFile);

    setStatus(TaskStatus.FINISHED);

  }

  private double[][] applyMassDetection(MZmineProcessingStep<MassDetector> msDetector,
      MsdkScanWrapper scan) {
    // run mass detection on data object
    // [mzs, intensities]
    return msDetector.getModule().getMassValues(scan, msDetector.getParameterSet());
  }

  @Override
  public void cancel() {
    if (msdkTask != null) {
      msdkTask.cancel();
    }
    super.cancel();
  }

  public void buildLCMSFile(io.github.msdk.datamodel.RawDataFile file, RawDataFile newMZmineFile)
      throws IOException {
    for (MsScan scan : file.getScans()) {
      MzMLMsScan mzMLScan = (MzMLMsScan) scan;

      Scan newScan = null;

      if (applyMassDetection) {
        // wrap scan
        MsdkScanWrapper wrapper = new MsdkScanWrapper(scan);
        double[][] mzIntensities = null;

        // apply mass detection
        if (ms1Detector != null && wrapper.getMSLevel() == 1) {
          mzIntensities = applyMassDetection(ms1Detector, wrapper);
        } else if (ms2Detector != null && wrapper.getMSLevel() >= 2) {
          mzIntensities = applyMassDetection(ms2Detector, wrapper);
        }

        if (mzIntensities != null) {
          // create mass list and scan. Override data points and spectrum type
          newScan = ConversionUtils.msdkScanToSimpleScan(newMZmineFile, mzMLScan, mzIntensities[0],
              mzIntensities[1], MassSpectrumType.CENTROIDED);
          ScanPointerMassList newMassList = new ScanPointerMassList(newScan);
          newScan.addMassList(newMassList);
        }
      }

      if (newScan == null) {
        newScan = ConversionUtils.msdkScanToSimpleScan(newMZmineFile, mzMLScan);
      }

      newMZmineFile.addScan(newScan);
      parsedScans++;
      description =
          "Importing " + this.file.getName() + ", parsed " + parsedScans + "/" + totalScans
              + " scans";
    }
  }

  public void buildIonMobilityFile(io.github.msdk.datamodel.RawDataFile file,
      RawDataFile newMZmineFile) throws IOException {
    int mobilityScanNumberCounter = 0;
    int frameNumber = 1;
    SimpleFrame buildingFrame = null;

    final List<BuildingMobilityScan> mobilityScans = new ArrayList<>();
    final List<BuildingImsMsMsInfo> buildingImsMsMsInfos = new ArrayList<>();
    Set<PasefMsMsInfo> finishedImsMsMsInfos = null;
    final IMSRawDataFile newImsFile = (IMSRawDataFile) newMZmineFile;

    // index ion mobility values first, some manufacturers don't save all scans for all frames if
    // they are empty.
    final RangeMap<Double, Integer> mappedMobilities = indexMobilityValues(file);
    final Map<Range<Double>, Integer> mobilitiesMap = mappedMobilities.asMapOfRanges();
    final double mobilities[] = mobilitiesMap.keySet().stream().mapToDouble(RangeUtils::rangeCenter)
        .toArray();

//    int previousFunction = 1;
    for (MsScan scan : file.getScans()) {
      MzMLMsScan mzMLScan = (MzMLMsScan) scan;
      if (mzMLScan.getMobility() == null) {
        continue;
      }
      if (mzMLScan.getMobility().mobilityType() == MobilityType.TIMS
          && mobilities[0] - mobilities[1] < 0) {
        // for tims, mobilities must be sorted in descending order, so if [0]-[1] < 0, we must reverse
        ArrayUtils.reverse(mobilities);
      }
      final Matcher watersMatcher = watersPattern.matcher(mzMLScan.getId());
      if (buildingFrame == null
          || Float.compare((scan.getRetentionTime() / 60f), buildingFrame.getRetentionTime())
          != 0 /*|| (watersMatcher.matches() && Integer.parseInt(watersMatcher.group(1)) != previousFunction)*/) {
//        previousFunction = watersMatcher.matches() ? Integer.parseInt(watersMatcher.group(1)) : 1;

        if (buildingFrame != null) { // finish the frame
          final SimpleFrame finishedFrame = buildingFrame;

          while (mobilityScanNumberCounter < mobilities.length) {
            mobilityScans.add(
                new BuildingMobilityScan(mobilityScanNumberCounter, MassDetector.EMPTY_DATA));
            mobilityScanNumberCounter++;
          }

          finishedFrame.setMobilityScans(mobilityScans, applyMassDetection);
          finishedFrame.setMobilities(mobilities);
          newImsFile.addScan(buildingFrame);

          mobilityScans.clear();
          // we need to reset if we start a new frame.
          mobilityScanNumberCounter = 0; // mobility scan numbers start with 0!
          if (!buildingImsMsMsInfos.isEmpty()) {
            finishedImsMsMsInfos = new HashSet<>();
            for (BuildingImsMsMsInfo info : buildingImsMsMsInfos) {
              finishedImsMsMsInfos.add(info.build(null, buildingFrame));
            }
            finishedFrame.setPrecursorInfos(finishedImsMsMsInfos);
          }
          buildingImsMsMsInfos.clear();
        }

        buildingFrame = new SimpleFrame(newImsFile, frameNumber, scan.getMsLevel(),
            scan.getRetentionTime() / 60f, null, null,
            ConversionUtils.msdkToMZmineSpectrumType(scan.getSpectrumType()),
            ConversionUtils.msdkToMZminePolarityType(scan.getPolarity()), scan.getScanDefinition(),
            scan.getScanningRange(), mzMLScan.getMobility().mobilityType(), null);
        frameNumber++;

        description =
            "Importing " + this.file.getName() + ", parsed " + parsedScans + "/" + totalScans + " scans";
      }

      // I'm not proud of this piece of code, but some manufactures or conversion tools leave out
      // empty scans. Looking at you, Agilent. however, we need that info for proper processing ~SteffenHeu
      Integer newScanId = mappedMobilities.get(mzMLScan.getMobility().mobility());
      final int missingScans = newScanId - mobilityScanNumberCounter;
      // might be negative in case of tims, but for now we assume that no scans missing for tims
      if (missingScans > 1) {
        for (int i = 0; i < missingScans; i++) {
          // make up for data saving options leaving out empty scans.
          mobilityScans.add(
              new BuildingMobilityScan(mobilityScanNumberCounter, MassDetector.EMPTY_DATA));
          mobilityScanNumberCounter++;
        }
      }

      mobilityScans.add(ConversionUtils.msdkScanToMobilityScan(mobilityScanNumberCounter, scan));
      ConversionUtils.extractImsMsMsInfo(mzMLScan, buildingImsMsMsInfos, frameNumber,
          mobilityScanNumberCounter);
      mobilityScanNumberCounter++;
      parsedScans++;
    }
  }

  /**
   * Reads all mobility values in the file and returns a map of all mobilities with their scan
   * number.
   * <p></p>
   * The scan number for a given mobility value can be retrieved from the range map. The range map
   * is centered at the original mobility value with a quarter of the median difference between two
   * consecutive mobility values. (tims does not have the same difference between every mobility
   * scan, hence the quarter.)
   */
  private RangeMap<Double, Integer> indexMobilityValues(io.github.msdk.datamodel.RawDataFile file)
      throws IOException {
    final RangeMap<Double, Integer> mobilityCounts = TreeRangeMap.create();

    boolean isTims = false;
    for (MsScan scan : file.getScans()) {
      MzMLMsScan mzMLScan = (MzMLMsScan) scan;
      final Matcher matcher = watersPattern.matcher(mzMLScan.getId());
      if (matcher.matches() && !matcher.group(1).equals("1")) {
        continue;
      }
      isTims = mzMLScan.getMobility().mobilityType() == MobilityType.TIMS;

      final double mobility = mzMLScan.getMobility().mobility();
      final Entry<Range<Double>, Integer> entry = mobilityCounts.getEntry(mobility);
      if (entry == null) {
        final double delta = isTims ? 0.000002 : 0.00002;
        final Range<Double> range = SpectraMerging.createNewNonOverlappingRange(mobilityCounts,
            Range.closed(mobility - delta, mobility + delta));
        mobilityCounts.put(range, 1);
      } else {
        mobilityCounts.put(entry.getKey(), entry.getValue() + 1);
      }
    }

    final Map<Range<Double>, Integer> map = mobilityCounts.asMapOfRanges();
    final double[] mobilityValues = map.keySet().stream().mapToDouble(RangeUtils::rangeCenter)
        .toArray();
    final double[] diffs = new double[mobilityValues.length - 1];
    for (int i = 0; i < diffs.length; i++) {
      diffs[i] = mobilityValues[i + 1] - mobilityValues[i];
    }
    final double medianDiff = Quantiles.median().compute(diffs);
    final double tenthDiff = medianDiff / 10;
    RangeMap<Double, Integer> realMobilities = TreeRangeMap.create();
    for (int i = 0; i < mobilityValues.length; i++) {
      realMobilities.put(Range.closed(mobilityValues[i] - tenthDiff, mobilityValues[i] + tenthDiff),
          isTims ? mobilityValues.length - 1 - i : i); // reverse scan number order for tims
    }

    return realMobilities;
  }

  @Override
  public String getTaskDescription() {
    return description;
  }

  /**
   * @see io.github.mzmine.taskcontrol.Task#getFinishedPercentage()
   */
  @Override
  public double getFinishedPercentage() {
    if (msdkTask == null || msdkTask.getFinishedPercentage() == null) {
      return 0.0;
    }
    final double msdkProgress = msdkTask.getFinishedPercentage().doubleValue();
    final double parsingProgress = totalScans == 0 ? 0.0 : (double) parsedScans / totalScans;
    return (msdkProgress * 0.25) + (parsingProgress * 0.75);
  }
}<|MERGE_RESOLUTION|>--- conflicted
+++ resolved
@@ -149,24 +149,17 @@
       }
       totalScans = msdkFile.getScans().size();
 
-<<<<<<< HEAD
-      if (newMZmineFile instanceof IMSRawDataFileImpl) {
-        buildIonMobilityFile(file);
-=======
       final boolean isIms = msdkFile.getScans().stream()
           .anyMatch(s -> s instanceof MzMLMsScan scan && scan.getMobility() != null);
 
       if (isIms) {
         newMZmineFile = new IMSRawDataFileImpl(this.file.getName(), file.getAbsolutePath(),
             storage);
->>>>>>> 210441c5
       } else {
         newMZmineFile = new RawDataFileImpl(this.file.getName(), file.getAbsolutePath(), storage);
       }
 
       if (newMZmineFile instanceof IMSRawDataFileImpl) {
-        ((IMSRawDataFileImpl) newMZmineFile).addSegment(
-            Range.closed(1, msdkFile.getScans().size()));
         buildIonMobilityFile(msdkFile, newMZmineFile);
       } else {
         buildLCMSFile(msdkFile, newMZmineFile);
