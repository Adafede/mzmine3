--- conflicted
+++ resolved
@@ -81,10 +81,6 @@
 public class TDFImportTask extends AbstractTask {
 
   private static final Logger logger = Logger.getLogger(TDFImportTask.class.getName());
-<<<<<<< HEAD
-  private static final double NOISE_THRESHOLD = 9E0;
-=======
->>>>>>> ac282b88
   private final MZmineProject project;
 
   @Nullable
@@ -95,13 +91,7 @@
   private final ParameterSet ms1DetectorParam;
   @Nullable
   private final ParameterSet ms2DetectorParam;
-<<<<<<< HEAD
-  private final boolean denoising = false;
-  private final Class<? extends MZmineModule> module;
-  private final ParameterSet parameters;
-=======
-
->>>>>>> ac282b88
+
   private File fileNameToOpen;
   private File tdf, tdfBin;
   private String rawDataFileName;
@@ -115,6 +105,8 @@
   private TDFMaldiFrameInfoTable maldiFrameInfoTable;
   private TDFMaldiFrameLaserInfoTable maldiFrameLaserInfoTable;
   private IMSRawDataFile newMZmineFile;
+  private final Class<? extends MZmineModule> module;
+  private final ParameterSet parameters;
   private boolean isMaldi;
   private String description;
   private double finishedPercentage;
