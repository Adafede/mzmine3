--- conflicted
+++ resolved
@@ -57,11 +57,6 @@
 
   public static final FeatureListsParameter flists = new FeatureListsParameter();
 
-  public LibraryBatchGenerationParameters() {
-    super(new Parameter[]{flists, file, exportFormat, scanFilter, metadata, mergeMzTolerance,
-        handleChimerics, quality});
-  }
-
   public static final FileNameParameter file = new FileNameParameter("Export file",
       "Local library file", FileSelectionType.SAVE);
 
@@ -86,13 +81,11 @@
       "Quality parameters", "Quality parameters for MS/MS spectra to be exported to the library.",
       new LibraryExportQualityParameters());
 
-<<<<<<< HEAD
+  public LibraryBatchGenerationParameters() {
+    super(flists, file, exportFormat, scanFilter, metadata, mergeMzTolerance, handleChimerics, quality);
+  }
+
   public enum ScanType {
     MS2, MSn
-=======
-  public LibraryBatchGenerationParameters() {
-    super(flists, file, exportFormat, metadata, mergeMzTolerance, handleChimerics, quality);
->>>>>>> 3e44919e
   }
-
 }