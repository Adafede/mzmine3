/*
 * Copyright (c) 2004-2022 The MZmine Development Team
 *
 * Permission is hereby granted, free of charge, to any person
 * obtaining a copy of this software and associated documentation
 * files (the "Software"), to deal in the Software without
 * restriction, including without limitation the rights to use,
 * copy, modify, merge, publish, distribute, sublicense, and/or sell
 * copies of the Software, and to permit persons to whom the
 * Software is furnished to do so, subject to the following
 * conditions:
 *
 * The above copyright notice and this permission notice shall be
 * included in all copies or substantial portions of the Software.
 *
 * THE SOFTWARE IS PROVIDED "AS IS", WITHOUT WARRANTY OF ANY KIND,
 * EXPRESS OR IMPLIED, INCLUDING BUT NOT LIMITED TO THE WARRANTIES
 * OF MERCHANTABILITY, FITNESS FOR A PARTICULAR PURPOSE AND
 * NONINFRINGEMENT. IN NO EVENT SHALL THE AUTHORS OR COPYRIGHT
 * HOLDERS BE LIABLE FOR ANY CLAIM, DAMAGES OR OTHER LIABILITY,
 * WHETHER IN AN ACTION OF CONTRACT, TORT OR OTHERWISE, ARISING
 * FROM, OUT OF OR IN CONNECTION WITH THE SOFTWARE OR THE USE OR
 * OTHER DEALINGS IN THE SOFTWARE.
 */

package io.github.mzmine.modules.batchmode;

import io.github.mzmine.modules.MZmineProcessingModule;
import io.github.mzmine.modules.dataprocessing.adap_hierarchicalclustering.ADAPHierarchicalClusteringModule;
import io.github.mzmine.modules.dataprocessing.adap_mcr.ADAPMultivariateCurveResolutionModule;
import io.github.mzmine.modules.dataprocessing.align_adap3.ADAP3AlignerModule;
import io.github.mzmine.modules.dataprocessing.align_hierarchical.HierarAlignerGcModule;
import io.github.mzmine.modules.dataprocessing.align_join.JoinAlignerModule;
import io.github.mzmine.modules.dataprocessing.align_path.PathAlignerModule;
import io.github.mzmine.modules.dataprocessing.align_ransac.RansacAlignerModule;
import io.github.mzmine.modules.dataprocessing.featdet_adap3d.ADAP3DModule;
import io.github.mzmine.modules.dataprocessing.featdet_adapchromatogrambuilder.ModularADAPChromatogramBuilderModule;
import io.github.mzmine.modules.dataprocessing.featdet_chromatogramdeconvolution.ADAPpeakpicking.AdapResolverModule;
import io.github.mzmine.modules.dataprocessing.featdet_chromatogramdeconvolution.baseline.BaselineFeatureResolverModule;
import io.github.mzmine.modules.dataprocessing.featdet_chromatogramdeconvolution.centwave.CentWaveResolverModule;
import io.github.mzmine.modules.dataprocessing.featdet_chromatogramdeconvolution.minimumsearch.MinimumSearchFeatureResolverModule;
import io.github.mzmine.modules.dataprocessing.featdet_chromatogramdeconvolution.noiseamplitude.NoiseAmplitudeResolverModule;
import io.github.mzmine.modules.dataprocessing.featdet_chromatogramdeconvolution.savitzkygolay.SavitzkyGolayResolverModule;
import io.github.mzmine.modules.dataprocessing.featdet_gridmass.GridMassModule;
import io.github.mzmine.modules.dataprocessing.featdet_imagebuilder.ImageBuilderModule;
import io.github.mzmine.modules.dataprocessing.featdet_imsexpander.ImsExpanderModule;
import io.github.mzmine.modules.dataprocessing.featdet_ionmobilitytracebuilder.IonMobilityTraceBuilderModule;
import io.github.mzmine.modules.dataprocessing.featdet_maldispotfeaturedetection.MaldiSpotFeatureDetectionModule;
import io.github.mzmine.modules.dataprocessing.featdet_masscalibration.MassCalibrationModule;
import io.github.mzmine.modules.dataprocessing.featdet_massdetection.MassDetectionModule;
import io.github.mzmine.modules.dataprocessing.featdet_mobilityscanmerger.MobilityScanMergerModule;
import io.github.mzmine.modules.dataprocessing.featdet_msn.MsnFeatureDetectionModule;
import io.github.mzmine.modules.dataprocessing.featdet_msn_tree.MsnTreeFeatureDetectionModule;
import io.github.mzmine.modules.dataprocessing.featdet_recursiveimsbuilder.RecursiveIMSBuilderModule;
import io.github.mzmine.modules.dataprocessing.featdet_shoulderpeaksfilter.ShoulderPeaksFilterModule;
import io.github.mzmine.modules.dataprocessing.featdet_smoothing.SmoothingModule;
import io.github.mzmine.modules.dataprocessing.featdet_targeted.TargetedFeatureDetectionModule;
import io.github.mzmine.modules.dataprocessing.filter_alignscans.AlignScansModule;
import io.github.mzmine.modules.dataprocessing.filter_baselinecorrection.BaselineCorrectionModule;
import io.github.mzmine.modules.dataprocessing.filter_blanksubtraction.FeatureListBlankSubtractionModule;
import io.github.mzmine.modules.dataprocessing.filter_clearannotations.ClearFeatureAnnotationsModule;
import io.github.mzmine.modules.dataprocessing.filter_cropfilter.CropFilterModule;
import io.github.mzmine.modules.dataprocessing.filter_diams2.DiaMs2CorrModule;
import io.github.mzmine.modules.dataprocessing.filter_duplicatefilter.DuplicateFilterModule;
import io.github.mzmine.modules.dataprocessing.filter_extractscans.ExtractScansModule;
import io.github.mzmine.modules.dataprocessing.filter_featurefilter.FeatureFilterModule;
import io.github.mzmine.modules.dataprocessing.filter_groupms2.GroupMS2Module;
import io.github.mzmine.modules.dataprocessing.filter_interestingfeaturefinder.AnnotateIsomersModule;
import io.github.mzmine.modules.dataprocessing.filter_isotopefinder.IsotopeFinderModule;
import io.github.mzmine.modules.dataprocessing.filter_isotopegrouper.IsotopeGrouperModule;
import io.github.mzmine.modules.dataprocessing.filter_maldigroupms2.MaldiGroupMS2Module;
import io.github.mzmine.modules.dataprocessing.filter_merge.RawFileMergeModule;
import io.github.mzmine.modules.dataprocessing.filter_mobilitymzregionextraction.MobilityMzRegionExtractionModule;
import io.github.mzmine.modules.dataprocessing.filter_neutralloss.NeutralLossFilterModule;
import io.github.mzmine.modules.dataprocessing.filter_peakcomparisonrowfilter.PeakComparisonRowFilterModule;
import io.github.mzmine.modules.dataprocessing.filter_rowsfilter.RowsFilterModule;
import io.github.mzmine.modules.dataprocessing.filter_scanfilters.ScanFiltersModule;
import io.github.mzmine.modules.dataprocessing.filter_scansmoothing.ScanSmoothingModule;
import io.github.mzmine.modules.dataprocessing.gapfill_peakfinder.PeakFinderModule;
import io.github.mzmine.modules.dataprocessing.gapfill_peakfinder.multithreaded.MultiThreadPeakFinderModule;
import io.github.mzmine.modules.dataprocessing.gapfill_samerange.SameRangeGapFillerModule;
import io.github.mzmine.modules.dataprocessing.group_metacorrelate.corrgrouping.CorrelateGroupingModule;
import io.github.mzmine.modules.dataprocessing.group_metacorrelate.export.ExportCorrAnnotationModule;
import io.github.mzmine.modules.dataprocessing.group_metacorrelate.msms.similarity.MS2SimilarityModule;
import io.github.mzmine.modules.dataprocessing.id_camera.CameraSearchModule;
import io.github.mzmine.modules.dataprocessing.id_ccscalc.CCSCalcModule;
import io.github.mzmine.modules.dataprocessing.id_ccscalibration.external.ExternalCCSCalibrationModule;
import io.github.mzmine.modules.dataprocessing.id_ccscalibration.reference.ReferenceCCSCalibrationModule;
import io.github.mzmine.modules.dataprocessing.id_cliquems.CliqueMSModule;
import io.github.mzmine.modules.dataprocessing.id_formulapredictionfeaturelist.FormulaPredictionFeatureListModule;
import io.github.mzmine.modules.dataprocessing.id_gnpsresultsimport.GNPSResultsImportModule;
import io.github.mzmine.modules.dataprocessing.id_ion_identity_networking.addionannotations.AddIonNetworkingModule;
import io.github.mzmine.modules.dataprocessing.id_ion_identity_networking.checkmsms.IonNetworkMSMSCheckModule;
import io.github.mzmine.modules.dataprocessing.id_ion_identity_networking.clearionids.ClearIonIdentitiesModule;
import io.github.mzmine.modules.dataprocessing.id_ion_identity_networking.formula.createavgformulas.CreateAvgNetworkFormulasModule;
import io.github.mzmine.modules.dataprocessing.id_ion_identity_networking.formula.prediction.FormulaPredictionIonNetworkModule;
import io.github.mzmine.modules.dataprocessing.id_ion_identity_networking.ionidnetworking.IonNetworkingModule;
import io.github.mzmine.modules.dataprocessing.id_ion_identity_networking.refinement.IonNetworkRefinementModule;
import io.github.mzmine.modules.dataprocessing.id_ion_identity_networking.relations.IonNetRelationsModule;
import io.github.mzmine.modules.dataprocessing.id_isotopepeakscanner.IsotopePeakScannerModule;
import io.github.mzmine.modules.dataprocessing.id_lipididentification.LipidSearchModule;
import io.github.mzmine.modules.dataprocessing.id_localcsvsearch.LocalCSVDatabaseSearchModule;
import io.github.mzmine.modules.dataprocessing.id_ms2search.Ms2SearchModule;
import io.github.mzmine.modules.dataprocessing.id_nist.NistMsSearchModule;
import io.github.mzmine.modules.dataprocessing.id_onlinecompounddb.OnlineDBSearchModule;
import io.github.mzmine.modules.dataprocessing.id_precursordbsearch.PrecursorDBSearchModule;
import io.github.mzmine.modules.dataprocessing.id_spectral_library_match.SpectralLibrarySearchModule;
import io.github.mzmine.modules.dataprocessing.norm_linear.LinearNormalizerModule;
import io.github.mzmine.modules.dataprocessing.norm_rtcalibration.RTCalibrationModule;
import io.github.mzmine.modules.dataprocessing.norm_standardcompound.StandardCompoundNormalizerModule;
import io.github.mzmine.modules.io.deprecated_jmzml.MzMLImportModule;
import io.github.mzmine.modules.io.export_features_csv.CSVExportModularModule;
import io.github.mzmine.modules.io.export_features_csv_legacy.LegacyCSVExportModule;
import io.github.mzmine.modules.io.export_features_gnps.fbmn.GnpsFbmnExportAndSubmitModule;
import io.github.mzmine.modules.io.export_features_gnps.gc.GnpsGcExportAndSubmitModule;
import io.github.mzmine.modules.io.export_features_metaboanalyst.MetaboAnalystExportModule;
import io.github.mzmine.modules.io.export_features_mgf.AdapMgfExportModule;
import io.github.mzmine.modules.io.export_features_msp.AdapMspExportModule;
import io.github.mzmine.modules.io.export_features_mztab.MzTabExportModule;
import io.github.mzmine.modules.io.export_features_mztabm.MZTabmExportModule;
import io.github.mzmine.modules.io.export_features_sirius.SiriusExportModule;
import io.github.mzmine.modules.io.export_library_analysis_csv.LibraryAnalysisCSVExportModule;
import io.github.mzmine.modules.io.export_msn_tree.MSnTreeExportModule;
import io.github.mzmine.modules.io.export_rawdata_mzml.MzMLExportModule;
import io.github.mzmine.modules.io.export_rawdata_netcdf.NetCDFExportModule;
import io.github.mzmine.modules.io.export_scans.ExportScansFromRawFilesModule;
import io.github.mzmine.modules.io.import_features_mztab.MzTabImportModule;
import io.github.mzmine.modules.io.import_features_mztabm.MZTabmImportModule;
import io.github.mzmine.modules.io.import_rawdata_all.AllSpectralDataImportModule;
import io.github.mzmine.modules.io.import_rawdata_bruker_tdf.TDFImportModule;
import io.github.mzmine.modules.io.import_rawdata_imzml.ImzMLImportModule;
import io.github.mzmine.modules.io.import_rawdata_mzdata.MzDataImportModule;
import io.github.mzmine.modules.io.import_rawdata_mzml.MSDKmzMLImportModule;
import io.github.mzmine.modules.io.import_rawdata_mzxml.MzXMLImportModule;
import io.github.mzmine.modules.io.import_rawdata_netcdf.NetCDFImportModule;
import io.github.mzmine.modules.io.import_rawdata_thermo_raw.ThermoRawImportModule;
import io.github.mzmine.modules.io.import_rawdata_waters_raw.WatersRawImportModule;
import io.github.mzmine.modules.io.import_rawdata_zip.ZipImportModule;
import io.github.mzmine.modules.io.import_spectral_library.SpectralLibraryImportModule;
import io.github.mzmine.modules.io.projectload.ProjectLoadModule;
import io.github.mzmine.modules.io.projectsave.ProjectSaveAsModule;
import io.github.mzmine.modules.io.projectsave.ProjectSaveModule;
import io.github.mzmine.modules.tools.clear_project.ClearProjectModule;
import io.github.mzmine.modules.io.spectraldbsubmit.batch.LibraryBatchGenerationModule;
import io.github.mzmine.modules.visualization.projectmetadata.ProjectMetadataImportModule;
import io.github.mzmine.modules.tools.timstofmaldiacq.TimsTOFMaldiAcquisitionModule;
import java.util.List;

public class BatchModeModulesList {

  public static final List<Class<? extends MZmineProcessingModule>> MODULES = List.of(
      /*
       * {@link io.github.mzmine.modules.MZmineModuleCategory.MainCategory#PROJECT}
       */
      ProjectLoadModule.class, //
      ProjectSaveModule.class, //
      ProjectSaveAsModule.class, //
      ClearProjectModule.class, //

      /*
       * {@link io.github.mzmine.modules.MZmineModuleCategory.MainCategory#SPECTRAL_DATA}
       * {@link io.github.mzmine.modules.MZmineModuleCategory#RAWDATAIMPORT}
       */
      AllSpectralDataImportModule.class, //
      TDFImportModule.class, //
      MzMLImportModule.class, //
      ImzMLImportModule.class, //
      MzDataImportModule.class, //
      MSDKmzMLImportModule.class, //
      MzXMLImportModule.class, //
      NetCDFImportModule.class, //
      ThermoRawImportModule.class, //
      WatersRawImportModule.class, //
      ZipImportModule.class, //
      SpectralLibraryImportModule.class, //

      /*
       * {@link io.github.mzmine.modules.MZmineModuleCategory.MainCategory#PROJECT}
       * {@link io.github.mzmine.modules.MZmineModuleCategory#PROJECTMETADATA}
       */
      ProjectMetadataImportModule.class, //

      /*
       * {@link io.github.mzmine.modules.MZmineModuleCategory.MainCategory#SPECTRAL_DATA}
       * {@link io.github.mzmine.modules.MZmineModuleCategory#RAWDATA}
       */
      MassDetectionModule.class, //
      MassCalibrationModule.class, //
      MobilityScanMergerModule.class, //
      RawFileMergeModule.class, //

      /*
       * {@link io.github.mzmine.modules.MZmineModuleCategory.MainCategory#SPECTRAL_DATA}
       * {@link io.github.mzmine.modules.MZmineModuleCategory#RAWDATAFILTERING}
       */
      AlignScansModule.class, //
      BaselineCorrectionModule.class, //
      CropFilterModule.class, //
      ShoulderPeaksFilterModule.class, //
      ScanFiltersModule.class, //
      ScanSmoothingModule.class, //

      /*
       * {@link io.github.mzmine.modules.MZmineModuleCategory.MainCategory#SPECTRAL_DATA}
       * {@link io.github.mzmine.modules.MZmineModuleCategory#RAWDATAEXPORT}
       */
      ExtractScansModule.class, //
      ExportScansFromRawFilesModule.class, //
      MzMLExportModule.class, //
      MSnTreeExportModule.class, //

      /*
       * {@link io.github.mzmine.modules.MZmineModuleCategory.MainCategory#FEATURE_DETECTION}
       * {@link io.github.mzmine.modules.MZmineModuleCategory#EIC_BUILDING}
       */
      ModularADAPChromatogramBuilderModule.class, //
      MsnTreeFeatureDetectionModule.class, //
      GridMassModule.class, //
      IonMobilityTraceBuilderModule.class, //
      RecursiveIMSBuilderModule.class, //
      ImageBuilderModule.class, //
      MsnFeatureDetectionModule.class, //
      TargetedFeatureDetectionModule.class, //
      ADAPHierarchicalClusteringModule.class, //
      ADAPMultivariateCurveResolutionModule.class, //
      ADAP3DModule.class, //
      ImsExpanderModule.class, //
      MaldiSpotFeatureDetectionModule.class, //

      /*
       * {@link io.github.mzmine.modules.MZmineModuleCategory.MainCategory#FEATURE_DETECTION}
       * {@link io.github.mzmine.modules.MZmineModuleCategory#FEATURE_RESOLVING}
       */
      SmoothingModule.class, //
      AdapResolverModule.class, //
      BaselineFeatureResolverModule.class, //
      CentWaveResolverModule.class, //
      MinimumSearchFeatureResolverModule.class, //
      NoiseAmplitudeResolverModule.class, //
      SavitzkyGolayResolverModule.class, //

      /*
       * {@link io.github.mzmine.modules.MZmineModuleCategory.MainCategory#FEATURE_DETECTION}
       * {@link io.github.mzmine.modules.MZmineModuleCategory#ALIGNMENT}
       */
      JoinAlignerModule.class, //
      ADAP3AlignerModule.class, //
      HierarAlignerGcModule.class, //
      PathAlignerModule.class, //
      RansacAlignerModule.class, //

      /*
       * {@link io.github.mzmine.modules.MZmineModuleCategory.MainCategory#FEATURE_DETECTION}
       * {@link io.github.mzmine.modules.MZmineModuleCategory#GAPFILLING}
       */
      PeakFinderModule.class, //
      MultiThreadPeakFinderModule.class, //
      SameRangeGapFillerModule.class, //

      /*
       * {@link io.github.mzmine.modules.MZmineModuleCategory.MainCategory#FEATURE_FILTERING}
       */
      FeatureFilterModule.class, //
      RowsFilterModule.class, //
      IsotopeGrouperModule.class, //
      IsotopeFinderModule.class, //
      FeatureListBlankSubtractionModule.class, //
      DuplicateFilterModule.class, //
      MobilityMzRegionExtractionModule.class, //
      NeutralLossFilterModule.class, //
      PeakComparisonRowFilterModule.class, //

      /*
       * {@link io.github.mzmine.modules.MZmineModuleCategory.MainCategory#FEATURE_PROCESSING}
       */
      ClearFeatureAnnotationsModule.class, //
      LinearNormalizerModule.class, //
      RTCalibrationModule.class, //
      StandardCompoundNormalizerModule.class, //

      /*
       * {@link io.github.mzmine.modules.MZmineModuleCategory#FEATURE_GROUPING}
       */
      CorrelateGroupingModule.class, //
      MS2SimilarityModule.class, //
      AnnotateIsomersModule.class, //

      /*
       * {@link io.github.mzmine.modules.MZmineModuleCategory#ION_IDENTITY_NETWORKS}
       */
      IonNetworkingModule.class, //
      AddIonNetworkingModule.class, //
      IonNetworkRefinementModule.class, //
      IonNetworkMSMSCheckModule.class, //
      FormulaPredictionIonNetworkModule.class, //
      CreateAvgNetworkFormulasModule.class, //
      IonNetRelationsModule.class, //
      ClearIonIdentitiesModule.class, //

      /*
        {@link io.github.mzmine.modules.MZmineModuleCategory.MainCategory#FEATURE_ANNOTATION}
       */
      CameraSearchModule.class, //
      CCSCalcModule.class, //
      ExternalCCSCalibrationModule.class, //
      ReferenceCCSCalibrationModule.class, //
      CliqueMSModule.class, //
      GroupMS2Module.class, //
<<<<<<< HEAD
      MaldiGroupMS2Module.class, //
=======
      DiaMs2CorrModule.class, //
>>>>>>> c357f347
      FormulaPredictionFeatureListModule.class, //
      IsotopePeakScannerModule.class, //
      LipidSearchModule.class, //
      LocalCSVDatabaseSearchModule.class, //
      Ms2SearchModule.class, //
      NistMsSearchModule.class, //
      OnlineDBSearchModule.class, //
      PrecursorDBSearchModule.class, //
      SpectralLibrarySearchModule.class, //

      /*
       * {@link io.github.mzmine.modules.MZmineModuleCategory.MainCategory#FEATURE_IO}
       */
      GnpsFbmnExportAndSubmitModule.class, //
      GnpsGcExportAndSubmitModule.class, //
      ExportCorrAnnotationModule.class, //
      MetaboAnalystExportModule.class, //
      AdapMgfExportModule.class, //
      GNPSResultsImportModule.class, //
      AdapMspExportModule.class, //
      MzTabExportModule.class, //
      MZTabmExportModule.class, //
      NetCDFExportModule.class, //
      SiriusExportModule.class, //
      MZTabmImportModule.class, //
      MzTabImportModule.class, //
      CSVExportModularModule.class, //
      LegacyCSVExportModule.class, //
      LibraryAnalysisCSVExportModule.class, //
<<<<<<< HEAD
=======
      LibraryBatchGenerationModule.class //
>>>>>>> c357f347

      /*
       * needed in batch mode?
       * {@link io.github.mzmine.modules.MZmineModuleCategory.MainCategory#VISUALIZATION}
       */

      /*
       * needed in batch mode?
       * {@link io.github.mzmine.modules.MZmineModuleCategory.MainCategory#OTHER}
       */
      TimsTOFMaldiAcquisitionModule.class //

  );

  private BatchModeModulesList() {
  }
}<|MERGE_RESOLUTION|>--- conflicted
+++ resolved
@@ -306,11 +306,8 @@
       ReferenceCCSCalibrationModule.class, //
       CliqueMSModule.class, //
       GroupMS2Module.class, //
-<<<<<<< HEAD
+      DiaMs2CorrModule.class, //
       MaldiGroupMS2Module.class, //
-=======
-      DiaMs2CorrModule.class, //
->>>>>>> c357f347
       FormulaPredictionFeatureListModule.class, //
       IsotopePeakScannerModule.class, //
       LipidSearchModule.class, //
@@ -340,10 +337,7 @@
       CSVExportModularModule.class, //
       LegacyCSVExportModule.class, //
       LibraryAnalysisCSVExportModule.class, //
-<<<<<<< HEAD
-=======
-      LibraryBatchGenerationModule.class //
->>>>>>> c357f347
+      LibraryBatchGenerationModule.class, //
 
       /*
        * needed in batch mode?
