--- conflicted
+++ resolved
@@ -343,10 +343,7 @@
       LegacyCSVExportModule.class, //
       LibraryAnalysisCSVExportModule.class, //
       LibraryBatchGenerationModule.class, //
-<<<<<<< HEAD
-=======
       FeatureMLExportModularModule.class
->>>>>>> bcdd7c85
 
       /*
        * needed in batch mode?
