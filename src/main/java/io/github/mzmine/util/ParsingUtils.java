/*
 * Copyright 2006-2020 The MZmine Development Team
 *
 * This file is part of MZmine.
 *
 * MZmine is free software; you can redistribute it and/or modify it under the terms of the GNU
 * General Public License as published by the Free Software Foundation; either version 2 of the
 * License, or (at your option) any later version.
 *
 * MZmine is distributed in the hope that it will be useful, but WITHOUT ANY WARRANTY; without even
 * the implied warranty of MERCHANTABILITY or FITNESS FOR A PARTICULAR PURPOSE. See the GNU General
 * Public License for more details.
 *
 * You should have received a copy of the GNU General Public License along with MZmine; if not,
 * write to the Free Software Foundation, Inc., 51 Franklin St, Fifth Floor, Boston, MA 02110-1301
 * USA
 */

package io.github.mzmine.util;

import java.nio.DoubleBuffer;
import java.util.ArrayList;
import java.util.Comparator;
import java.util.Iterator;
import java.util.List;
import java.util.Map;
import java.util.Map.Entry;
import java.util.function.Function;
import java.util.logging.Level;
import java.util.logging.Logger;
import java.util.regex.Matcher;
import java.util.regex.Pattern;
import java.util.stream.Collectors;
import javax.xml.stream.XMLStreamReader;
import org.jetbrains.annotations.NotNull;
import org.jetbrains.annotations.Nullable;
import com.google.common.collect.Range;
import io.github.mzmine.datamodel.Frame;
import io.github.mzmine.datamodel.IMSRawDataFile;
import io.github.mzmine.datamodel.IonizationType;
import io.github.mzmine.datamodel.MobilityScan;
import io.github.mzmine.datamodel.PolarityType;
import io.github.mzmine.modules.dataprocessing.id_lipididentification.lipididentificationtools.LipidFragmentationRuleType;
import io.github.mzmine.modules.dataprocessing.id_lipididentification.lipids.LipidAnnotationLevel;
import io.github.mzmine.modules.dataprocessing.id_lipididentification.lipids.LipidCategories;
import io.github.mzmine.modules.dataprocessing.id_lipididentification.lipids.LipidClasses;
import io.github.mzmine.modules.dataprocessing.id_lipididentification.lipids.LipidMainClasses;
import io.github.mzmine.modules.dataprocessing.id_lipididentification.lipidutils.LipidChainType;

public class ParsingUtils {

  private static final Logger logger = Logger.getLogger(ParsingUtils.class.getName());

  /**
   * Value separator for storing lists and arrays.
   */
  public static String SEPARATOR = ";";

  public static double[] stringToDoubleArray(String string) {
    final String[] strValues = string.split(ParsingUtils.SEPARATOR);
    final double[] values = new double[strValues.length];
    for (int i = 0; i < strValues.length; i++) {
      values[i] = Double.parseDouble(strValues[i]);
    }
    return values;
  }

  public static String doubleArrayToString(double[] array) {
    return doubleArrayToString(array, array.length);
  }

  public static String doubleArrayToString(double[] array, int length) {
    assert length <= array.length;

    StringBuilder b = new StringBuilder();
    for (int i = 0; i < length; i++) {
      double v = array[i];
      b.append(v);
      if (i < length - 1) {
        b.append(SEPARATOR);
      }
    }
    return b.toString();
  }

  public static String doubleBufferToString(DoubleBuffer buffer) {
    StringBuilder b = new StringBuilder();
    for (int i = 0, arrayLength = buffer.capacity(); i < arrayLength; i++) {
      double v = buffer.get(i);
      b.append(v);
      if (i < arrayLength - 1) {
        b.append(SEPARATOR);
      }
    }
    return b.toString();
  }

  public static String intArrayToString(int[] array, int length) {
    assert length <= array.length;

    StringBuilder b = new StringBuilder();
    for (int i = 0; i < length; i++) {
      int v = array[i];
      b.append(v);
      if (i < length - 1) {
        b.append(SEPARATOR);
      }
    }
    return b.toString().trim();
  }

  public static int[] stringToIntArray(String string) {
    final String[] strValues = string.split(ParsingUtils.SEPARATOR);
    final int[] values = new int[strValues.length];
    for (int i = 0; i < strValues.length; i++) {
      values[i] = Integer.parseInt(strValues[i]);
    }
    return values;
  }

  public static <T extends Object> int[] getIndicesOfSubListElements(List<T> sublist,
      List<T> fullList) {
    final int[] indices = new int[sublist.size()];

    int rawIndex = fullList.indexOf(sublist.get(0));
    int subListIndex = 0;
    indices[subListIndex] = rawIndex;

    while (subListIndex < sublist.size() && rawIndex < fullList.size()) {
      if (sublist.get(subListIndex).equals(fullList.get(rawIndex))) { // don't compare identity to
                                                                      // make robin happy
        indices[subListIndex] = rawIndex;
        subListIndex++;
      }
      rawIndex++;
    }

    if (subListIndex < sublist.size()) {
      throw new IllegalStateException(
          "Incomplete remap. Sublist did not contain all scans in the fullList.");
    }

    return indices;
  }

  public static <T extends Object> List<T> getSublistFromIndices(List<T> list, int[] indices) {
    List<T> sublist = new ArrayList<>();
    for (int index : indices) {
      sublist.add(list.get(index));
    }
    return sublist;
  }


  public static String rangeToString(Range<Comparable<?>> range) {
    return "[" + range.lowerEndpoint() + SEPARATOR + range.upperEndpoint() + "]";
  }

  public static Range<Double> stringToDoubleRange(String str) {
    Pattern regex = Pattern.compile(
        "\\[([+-]?([0-9]*[.])?[0-9]+)" + SEPARATOR + "([+-]?([0-9]*[.])?[0-9]+)\\]");
    Matcher matcher = regex.matcher(str);
    if (matcher.matches()) {
      double lower = Double.parseDouble(matcher.group(1));
      double upper = Double.parseDouble(matcher.group(3));
      return Range.closed(lower, upper);
    }
    return null;
  }

  public static Range<Float> stringToFloatRange(String str) {
    Pattern regex = Pattern.compile(
        "\\[([+-]?([0-9]*[.])?[0-9]+)" + SEPARATOR + "([+-]?([0-9]*[.])?[0-9]+)\\]");
    Matcher matcher = regex.matcher(str);
    if (matcher.matches()) {
      float lower = Float.parseFloat(matcher.group(1));
      float upper = Float.parseFloat(matcher.group(3));
      return Range.closed(lower, upper);
    }
    return null;
  }

  public static Range<Integer> parseIntegerRange(String str) {
    Pattern regex = Pattern.compile("\\[([0-9]+)" + SEPARATOR + "([0-9]+)\\]");
    Matcher matcher = regex.matcher(str);
    if (matcher.matches()) {
      int lower = Integer.parseInt(matcher.group(1));
      int upper = Integer.parseInt(matcher.group(2));
      return Range.closed(lower, upper);
    }
    return null;
  }

  public static String mobilityScanListToString(List<MobilityScan> scans) {
    // {frameindex}[mobilityscanindices]\\
    StringBuilder b = new StringBuilder();
    final Map<Frame, List<MobilityScan>> mapping =
        scans.stream().collect(Collectors.groupingBy(MobilityScan::getFrame));
    for (Iterator<Entry<Frame, List<MobilityScan>>> it = mapping.entrySet().iterator(); it
        .hasNext();) {
      Entry<Frame, List<MobilityScan>> entry = it.next();
      Frame frame = entry.getKey();
      List<MobilityScan> mobilityScans = entry.getValue();
      mobilityScans.sort(Comparator.comparingInt(MobilityScan::getMobilityScanNumber));
      b.append("{").append(frame.getDataFile().getScans().indexOf(frame)).append("}");

<<<<<<< HEAD
      int[] indices =
          ParsingUtils.getIndicesOfSubListElements(mobilityScans, frame.getMobilityScans());
=======
      int[] indices = ParsingUtils.getIndicesOfSubListElements(mobilityScans,
          frame.getMobilityScans());
>>>>>>> 4ab01f83
      b.append("[").append(ParsingUtils.intArrayToString(indices, indices.length)).append("]");

      if (it.hasNext()) {
        b.append(SEPARATOR).append(SEPARATOR);
      }
    }
    return b.toString();
  }

  @Nullable
  public static List<MobilityScan> stringToMobilityScanList(String str, IMSRawDataFile file) {
    final List<MobilityScan> mobilityScans = new ArrayList<>();
    final String[] split = str.split(SEPARATOR + SEPARATOR);
    final Pattern pattern = Pattern.compile("\\{([0-9]+)\\}\\[([^\\n]+)\\]");

    for (final String s : split) {
      Matcher matcher = pattern.matcher(s);
      if (matcher.matches()) {
        int frameIndex = Integer.parseInt(matcher.group(1));
        Frame frame = file.getFrame(frameIndex);

        int[] indices = stringToIntArray(matcher.group(2));
        mobilityScans.addAll(ParsingUtils.getSublistFromIndices(frame.getMobilityScans(), indices));
      } else {
        throw new IllegalStateException("Pattern does not match");
      }
    }

    return mobilityScans.isEmpty() ? null : mobilityScans;
  }

  public static String stringArrayToString(String[] array) {
    StringBuilder b = new StringBuilder();
    for (int i = 0; i < array.length; i++) {
      b.append(array[i]);
      if (i < array.length - 1) {
        b.append(SEPARATOR);
      }
    }
    return b.toString();
  }

  public static String[] stringToStringArray(String str) {
    return str.split(SEPARATOR);
  }

<<<<<<< HEAD
  public static IonizationType ionizationNameToIonizationType(String ionizationName) {
    IonizationType[] ionizationTypes = IonizationType.class.getEnumConstants();
    for (IonizationType ionizationType : ionizationTypes) {
      if (ionizationType.name().equals(ionizationName)) {
        return ionizationType;
      }
    }
    return null;
  }

  public static PolarityType polarityNameToPolarityType(String polarityName) {
    PolarityType[] polarityTypes = PolarityType.class.getEnumConstants();
    for (PolarityType polarityType : polarityTypes) {
      if (polarityType.name().equals(polarityName)) {
        return polarityType;
      }
    }
    return null;
  }

  public static LipidFragmentationRuleType lipidFragmentationRuleNameToLipidFragmentationRuleType(
      String lipidFragmentationRuleName) {
    LipidFragmentationRuleType[] lipidFragmentationRuleTypes =
        LipidFragmentationRuleType.class.getEnumConstants();
    for (LipidFragmentationRuleType lipidFragmentationRuleType : lipidFragmentationRuleTypes) {
      if (lipidFragmentationRuleType.name().equals(lipidFragmentationRuleName)) {
        return lipidFragmentationRuleType;
      }
    }
    return null;
  }

  public static LipidAnnotationLevel lipidAnnotationLevelNameToLipidAnnotationLevel(
      String lipidAnnotationLevelName) {
    LipidAnnotationLevel[] lipidAnnotationLevels = LipidAnnotationLevel.class.getEnumConstants();
    for (LipidAnnotationLevel lipidAnnotationLevel : lipidAnnotationLevels) {
      if (lipidAnnotationLevel.name().equals(lipidAnnotationLevelName)) {
        return lipidAnnotationLevel;
      }
    }
    return null;
  }

  public static LipidCategories lipidCategoryNameToLipidLipidCategory(String lipidCategoryName) {
    LipidCategories[] lipidCategories = LipidCategories.class.getEnumConstants();
    for (LipidCategories lipidCategory : lipidCategories) {
      if (lipidCategory.name().equals(lipidCategoryName)) {
        return lipidCategory;
      }
    }
    return null;
  }

  public static LipidMainClasses lipidMainClassNameToLipidLipidMainClass(
      String lipidMainClassName) {
    LipidMainClasses[] lipidMainClasses = LipidMainClasses.class.getEnumConstants();
    for (LipidMainClasses lipidMainClass : lipidMainClasses) {
      if (lipidMainClass.name().equals(lipidMainClassName)) {
        return lipidMainClass;
      }
    }
    return null;
  }

  public static LipidChainType lipidChainTypeNameToLipidChainType(String lipidChainTypeName) {
    LipidChainType[] lipidChainTypes = LipidChainType.class.getEnumConstants();
    for (LipidChainType lipidChainType : lipidChainTypes) {
      if (lipidChainType.name().equals(lipidChainTypeName)) {
        return lipidChainType;
      }
    }
    return null;
  }

  public static LipidClasses lipidClassNameToLipidClass(String lipidClassName) {
    LipidClasses[] lipidClasses = LipidClasses.class.getEnumConstants();
    for (LipidClasses lipidClass : lipidClasses) {
      if (lipidClass.getName().equals(lipidClassName)) {
        return lipidClass;
      }
    }
    return null;
=======
  /**
   * @param reader           The reader.
   * @param attributeName    The name of the attribute to parse.
   * @param defaultValue     A default vaule, if the attribute is not found or cannot be parsed with
   *                         the given function.
   * @param conversionMethod A function to convert the parsed string to a value of type T.
   * @param <T>              The type of the value to parse.
   * @return The parsed value or the default value. If the attribute does not exist or an error occurs during parsing, the
   */
  public static <T> T readAttributeValueOrDefault(@NotNull final XMLStreamReader reader,
      String attributeName, T defaultValue, Function<String, T> conversionMethod) {

    if (!reader.isStartElement()) {
      throw new IllegalStateException(
          "Error parsing attribute. Current element is not a start element.");
    }

    final String attributeValue = reader.getAttributeValue(null, attributeName);
    if (attributeValue == null) {
      return defaultValue;
    }

    try {
      return conversionMethod.apply(attributeValue);
    } catch (Exception e) {
      logger.log(Level.WARNING,
          "Error parsing attribute " + attributeName + "of element " + reader.getLocalName()
              + " with value " + attributeValue);
      return defaultValue;
    }
>>>>>>> 4ab01f83
  }
}<|MERGE_RESOLUTION|>--- conflicted
+++ resolved
@@ -1,23 +1,27 @@
 /*
- * Copyright 2006-2020 The MZmine Development Team
+ *  Copyright 2006-2020 The MZmine Development Team
  *
- * This file is part of MZmine.
+ *  This file is part of MZmine.
  *
- * MZmine is free software; you can redistribute it and/or modify it under the terms of the GNU
- * General Public License as published by the Free Software Foundation; either version 2 of the
- * License, or (at your option) any later version.
+ *  MZmine is free software; you can redistribute it and/or modify it under the terms of the GNU
+ *  General Public License as published by the Free Software Foundation; either version 2 of the
+ *  License, or (at your option) any later version.
  *
- * MZmine is distributed in the hope that it will be useful, but WITHOUT ANY WARRANTY; without even
- * the implied warranty of MERCHANTABILITY or FITNESS FOR A PARTICULAR PURPOSE. See the GNU General
- * Public License for more details.
+ *  MZmine is distributed in the hope that it will be useful, but WITHOUT ANY WARRANTY; without even
+ *  the implied warranty of MERCHANTABILITY or FITNESS FOR A PARTICULAR PURPOSE. See the GNU General
+ *  Public License for more details.
  *
- * You should have received a copy of the GNU General Public License along with MZmine; if not,
- * write to the Free Software Foundation, Inc., 51 Franklin St, Fifth Floor, Boston, MA 02110-1301
- * USA
+ *  You should have received a copy of the GNU General Public License along with MZmine; if not,
+ *  write to the Free Software Foundation, Inc., 51 Franklin St, Fifth Floor, Boston, MA 02110-1301
+ *  USA
  */
 
 package io.github.mzmine.util;
 
+import com.google.common.collect.Range;
+import io.github.mzmine.datamodel.Frame;
+import io.github.mzmine.datamodel.IMSRawDataFile;
+import io.github.mzmine.datamodel.MobilityScan;
 import java.nio.DoubleBuffer;
 import java.util.ArrayList;
 import java.util.Comparator;
@@ -127,8 +131,8 @@
     indices[subListIndex] = rawIndex;
 
     while (subListIndex < sublist.size() && rawIndex < fullList.size()) {
-      if (sublist.get(subListIndex).equals(fullList.get(rawIndex))) { // don't compare identity to
-                                                                      // make robin happy
+      if (sublist.get(subListIndex)
+          .equals(fullList.get(rawIndex))) { // don't compare identity to make robin happy
         indices[subListIndex] = rawIndex;
         subListIndex++;
       }
@@ -157,8 +161,8 @@
   }
 
   public static Range<Double> stringToDoubleRange(String str) {
-    Pattern regex = Pattern.compile(
-        "\\[([+-]?([0-9]*[.])?[0-9]+)" + SEPARATOR + "([+-]?([0-9]*[.])?[0-9]+)\\]");
+    Pattern regex = Pattern
+        .compile("\\[([+-]?([0-9]*[.])?[0-9]+)" + SEPARATOR + "([+-]?([0-9]*[.])?[0-9]+)\\]");
     Matcher matcher = regex.matcher(str);
     if (matcher.matches()) {
       double lower = Double.parseDouble(matcher.group(1));
@@ -169,8 +173,8 @@
   }
 
   public static Range<Float> stringToFloatRange(String str) {
-    Pattern regex = Pattern.compile(
-        "\\[([+-]?([0-9]*[.])?[0-9]+)" + SEPARATOR + "([+-]?([0-9]*[.])?[0-9]+)\\]");
+    Pattern regex = Pattern
+        .compile("\\[([+-]?([0-9]*[.])?[0-9]+)" + SEPARATOR + "([+-]?([0-9]*[.])?[0-9]+)\\]");
     Matcher matcher = regex.matcher(str);
     if (matcher.matches()) {
       float lower = Float.parseFloat(matcher.group(1));
@@ -194,23 +198,18 @@
   public static String mobilityScanListToString(List<MobilityScan> scans) {
     // {frameindex}[mobilityscanindices]\\
     StringBuilder b = new StringBuilder();
-    final Map<Frame, List<MobilityScan>> mapping =
-        scans.stream().collect(Collectors.groupingBy(MobilityScan::getFrame));
-    for (Iterator<Entry<Frame, List<MobilityScan>>> it = mapping.entrySet().iterator(); it
-        .hasNext();) {
+    final Map<Frame, List<MobilityScan>> mapping = scans.stream()
+        .collect(Collectors.groupingBy(MobilityScan::getFrame));
+    for (Iterator<Entry<Frame, List<MobilityScan>>> it = mapping.entrySet().iterator();
+        it.hasNext(); ) {
       Entry<Frame, List<MobilityScan>> entry = it.next();
       Frame frame = entry.getKey();
       List<MobilityScan> mobilityScans = entry.getValue();
       mobilityScans.sort(Comparator.comparingInt(MobilityScan::getMobilityScanNumber));
       b.append("{").append(frame.getDataFile().getScans().indexOf(frame)).append("}");
 
-<<<<<<< HEAD
-      int[] indices =
-          ParsingUtils.getIndicesOfSubListElements(mobilityScans, frame.getMobilityScans());
-=======
       int[] indices = ParsingUtils.getIndicesOfSubListElements(mobilityScans,
           frame.getMobilityScans());
->>>>>>> 4ab01f83
       b.append("[").append(ParsingUtils.intArrayToString(indices, indices.length)).append("]");
 
       if (it.hasNext()) {
@@ -257,7 +256,6 @@
     return str.split(SEPARATOR);
   }
 
-<<<<<<< HEAD
   public static IonizationType ionizationNameToIonizationType(String ionizationName) {
     IonizationType[] ionizationTypes = IonizationType.class.getEnumConstants();
     for (IonizationType ionizationType : ionizationTypes) {
@@ -340,7 +338,8 @@
       }
     }
     return null;
-=======
+  }
+
   /**
    * @param reader           The reader.
    * @param attributeName    The name of the attribute to parse.
@@ -371,6 +370,5 @@
               + " with value " + attributeValue);
       return defaultValue;
     }
->>>>>>> 4ab01f83
   }
 }