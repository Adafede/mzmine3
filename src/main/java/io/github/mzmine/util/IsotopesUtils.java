--- conflicted
+++ resolved
@@ -422,11 +422,7 @@
     int dp = spectrum.getNumberOfDataPoints() - 1;
 
     List<DataPoint> candidates = new ArrayList<>();
-<<<<<<< HEAD
-    // add the actual data point in the scan so we don't end up with duplicates.
-=======
     // add the actual data point in the scan, so we don't end up with duplicates.
->>>>>>> 842ddf3b
     final int targetIndex = spectrum.binarySearch(target.getMZ(), true);
     candidates.add(new SimpleDataPoint(spectrum.getMzValue(targetIndex),
         spectrum.getIntensityValue(targetIndex)));
