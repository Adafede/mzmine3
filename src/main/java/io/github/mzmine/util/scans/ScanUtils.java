--- conflicted
+++ resolved
@@ -1661,11 +1661,7 @@
    */
   public static double getSpectralEntropy(@NotNull final MassSpectrum spectrum) {
     final Double tic = spectrum.getTIC();
-<<<<<<< HEAD
-    if (tic == null || spectrum.getNumberOfDataPoints() == 0) {
-=======
     if (tic == null || tic <= 0 || spectrum.getNumberOfDataPoints() == 0) {
->>>>>>> b92c6a96
       return Double.POSITIVE_INFINITY;
     }
 
@@ -1682,12 +1678,9 @@
    * @see #getSpectralEntropy(MassSpectrum)
    */
   public static double getNormalizedSpectralEntropy(@NotNull final MassSpectrum spectrum) {
-<<<<<<< HEAD
-=======
     if(spectrum.getNumberOfDataPoints() == 0) {
       return Double.POSITIVE_INFINITY;
     }
->>>>>>> b92c6a96
     return getSpectralEntropy(spectrum) / Math.log(spectrum.getNumberOfDataPoints());
   }
 
@@ -1726,22 +1719,15 @@
    * @see #getWeightedSpectralEntropy(MassSpectrum)
    */
   public static double getNormalizedWeightedSpectralEntropy(@NotNull final MassSpectrum spectrum) {
-<<<<<<< HEAD
-=======
     if(spectrum.getNumberOfDataPoints() == 0) {
       return Double.POSITIVE_INFINITY;
     }
->>>>>>> b92c6a96
     return getWeightedSpectralEntropy(spectrum) / Math.log(spectrum.getNumberOfDataPoints());
   }
 
   /**
    * @param msms The spectrum
-<<<<<<< HEAD
-   * @return The lowest intensity or null if there are no data points..
-=======
    * @return The lowest non-zero intensity or null if there are no data points..
->>>>>>> b92c6a96
    */
   @Nullable
   public static Double getLowestIntensity(@NotNull final MassSpectrum msms) {
@@ -1751,19 +1737,11 @@
     double minIntensity = Double.POSITIVE_INFINITY;
     for (int i = 0; i < msms.getNumberOfDataPoints(); i++) {
       final double intensity = msms.getIntensityValue(i);
-<<<<<<< HEAD
-      if (intensity < minIntensity) {
-        minIntensity = intensity;
-      }
-    }
-    return minIntensity;
-=======
       if (intensity < minIntensity && Double.compare(intensity, 0d) > 0) {
         minIntensity = intensity;
       }
     }
     return Double.compare(minIntensity, Double.POSITIVE_INFINITY) < 0 ? minIntensity : null;
->>>>>>> b92c6a96
   }
 
   /**
