--- conflicted
+++ resolved
@@ -212,16 +212,11 @@
    */
   public Class<? extends DataType> getDataType() {
     return switch (this) {
-<<<<<<< HEAD
-      case ACQUISITION, SOFTWARE, CAS, COMMENT, DESCRIPTION, DATA_COLLECTOR, INSTRUMENT, //
+      case UNSPECIFIED, ACQUISITION, SOFTWARE, CAS, COMMENT, DESCRIPTION, DATA_COLLECTOR, INSTRUMENT, //
           INSTRUMENT_TYPE, POLARITY, ION_SOURCE, PRINCIPAL_INVESTIGATOR, PUBMED, PUBCHEM,  //
           CHEMSPIDER, MONA_ID, GNPS_ID, ENTRY_ID, SYNONYMS, RESOLUTION, FRAGMENTATION_METHOD, //
           QUALITY, QUALITY_CHIMERIC, FILENAME, //
           SIRIUS_MERGED_SCANS, SIRIUS_MERGED_STATS -> StringType.class;
-=======
-      case UNSPECIFIED, ACQUISITION, SOFTWARE, CAS, COMMENT, DESCRIPTION, DATA_COLLECTOR, INSTRUMENT, INSTRUMENT_TYPE, POLARITY, ION_SOURCE, PRINCIPAL_INVESTIGATOR, PUBMED, PUBCHEM, CHEMSPIDER, MONA_ID, GNPS_ID, ENTRY_ID, SYNONYMS, RESOLUTION, FRAGMENTATION_METHOD, DATAFILE_COLON_SCAN_NUMBER, QUALITY_CHIMERIC, FILENAME, SIRIUS_MERGED_SCANS, SIRIUS_MERGED_STATS ->
-          StringType.class;
->>>>>>> dfd64e04
       case SCAN_NUMBER -> BestScanNumberType.class;
       case MS_LEVEL, NUM_PEAKS, FEATURE_ID -> IntegerType.class;
       case EXACT_MASS, PRECURSOR_MZ, MOLWEIGHT -> MZType.class;
@@ -388,8 +383,8 @@
       case MS_LEVEL -> "MSLEVEL";
       case CCS -> "CCS";
       case SPLASH -> "SPLASH";
-      case ACQUISITION, NUM_PEAKS, GNPS_ID, MONA_ID, CHEMSPIDER, PUBCHEM, RESOLUTION, SYNONYMS, MOLWEIGHT, CAS, SOFTWARE, COLLISION_ENERGY ->
-          toString();
+      case ACQUISITION, NUM_PEAKS, GNPS_ID, MONA_ID, CHEMSPIDER, PUBCHEM, RESOLUTION, SYNONYMS, //
+          MOLWEIGHT, CAS, SOFTWARE, COLLISION_ENERGY -> toString();
       case MSN_COLLISION_ENERGIES -> "MSn_collision_energies";
       case MSN_PRECURSOR_MZS -> "MSn_precursor_mzs";
       case MSN_FRAGMENTATION_METHODS -> "MSn_fragmentation_methods";
