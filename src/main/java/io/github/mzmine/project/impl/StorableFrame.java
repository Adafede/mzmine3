/*
 * Copyright 2006-2020 The MZmine Development Team
 *
 * This file is part of MZmine.
 *
 * MZmine is free software; you can redistribute it and/or modify it under the terms of the GNU
 * General Public License as published by the Free Software Foundation; either version 2 of the
 * License, or (at your option) any later version.
 *
 * MZmine is distributed in the hope that it will be useful, but WITHOUT ANY WARRANTY; without even
 * the implied warranty of MERCHANTABILITY or FITNESS FOR A PARTICULAR PURPOSE. See the GNU General
 * Public License for more details.
 *
 * You should have received a copy of the GNU General Public License along with MZmine; if not,
 * write to the Free Software Foundation, Inc., 51 Franklin St, Fifth Floor, Boston, MA 02110-1301
 * USA
 */

package io.github.mzmine.project.impl;

import com.google.common.collect.ImmutableList;
import com.google.common.collect.Range;
import io.github.mzmine.datamodel.Frame;
import io.github.mzmine.datamodel.MobilityMassSpectrum;
import io.github.mzmine.datamodel.Scan;
import io.github.mzmine.modules.dataprocessing.featdet_mobilogrambuilder.Mobilogram;
import java.io.IOException;
import java.util.ArrayList;
<<<<<<< HEAD
import java.util.Collection;
=======
import java.util.HashMap;
>>>>>>> a87dceae
import java.util.List;
import java.util.Map;
import java.util.Objects;
import java.util.Set;
<<<<<<< HEAD
import java.util.SortedMap;
import java.util.TreeMap;
=======
>>>>>>> a87dceae
import java.util.logging.Logger;
import javax.annotation.Nonnull;

public class StorableFrame extends StorableScan implements Frame {

<<<<<<< HEAD
  private static final Logger logger = Logger.getLogger(Frame.class.getName());

  private final int frameId;
=======
  private static Logger logger = Logger.getLogger(Frame.class.getName());
>>>>>>> a87dceae

  /**
   * key = scan num, value = mobility mass spectrum // TODO do we need this?
   */
<<<<<<< HEAD
  private final SortedMap<Integer, Scan> mobilityScans;
  private final List<StorableMobilogram> mobilograms;
=======
  private final Map<Integer, MobilityMassSpectrum> mobilityMassSpectra;
//  private final Map<Integer, Double> mobilities;
>>>>>>> a87dceae
  /**
   * Mobility range of this frame. Updated when a scan is added.
   */
  private Range<Double> mobilityRange;

<<<<<<< HEAD
=======

>>>>>>> a87dceae
  /**
   * Creates a storable frame and also stores the mobility resolved scans.
   *
   * @param originalFrame
   * @param rawDataFile
   * @param numberOfDataPoints
   * @param storageID
   */
  public StorableFrame(Frame originalFrame,
      RawDataFileImpl rawDataFile, int numberOfDataPoints, int storageID) throws IOException {
    super(originalFrame, rawDataFile, numberOfDataPoints, storageID);

<<<<<<< HEAD
    frameId = originalFrame.getFrameId();
    mobilograms = new ArrayList<>();
    mobilityScans = new TreeMap<>();
=======
//    mobilities = new HashMap<>(originalFrame.getNumberOfMobilityScans());
    mobilityMassSpectra = new HashMap<>(originalFrame.getNumberOfMobilityScans());
>>>>>>> a87dceae
    mobilityRange = null;

//    for(Integer num : originalFrame.getMobilityScanNumbers()) {
//      mobilities.put(num, originalFrame.getMobilityForSubSpectrum(num));
//    }

    // TODO subspectra
    /*for (int spectrumNum : originalFrame.getMobilityScanNumbers()) {
      MobilityMassSpectrum spectrum = originalFrame.getMobilityScan(spectrumNum);
      if (spectrum != null) {
        addMobilityScan(spectrum);
      }
    }*/

  }

  /*public StorableFrame(RawDataFileImpl rawDataFile, int storageID, int numberOfDataPoints,
      int scanNumber, int msLevel, float retentionTime, double precursorMZ,
      int precursorCharge,
      MassSpectrumType spectrumType,
      PolarityType polarity, String scanDefinition,
      Range<Double> scanMZRange, int frameId, @Nonnull MobilityType mobilityType,
      @Nonnull Range<Double> mobilityRange, @Nonnull List<Integer> mobilityScanNumbers) {

    super(rawDataFile, storageID, numberOfDataPoints, scanNumber, msLevel, retentionTime,
        precursorMZ, precursorCharge, spectrumType, polarity, scanDefinition,
        scanMZRange);

    this.frameId = frameId;
    this.mobilityRange = mobilityRange;
    this.mobilityType = mobilityType;

    mobilograms = new ArrayList<>();

    mobilityScans = new TreeMap<>();
    for (int scannum : mobilityScanNumbers) {
      Scan scan = rawDataFile.getScan(scannum);
      if (scan != null) {
        addMobilityScan(scan);
      }
    }
  }*/

  @Override
  public int getNumberOfMobilityScans() {
    return mobilityMassSpectra.size();
  }

  @Override
  public Set<Integer> getMobilityScanNumbers() {
//    return mobilityMassSpectra.keySet();
    return ((IMSRawDataFileImpl) rawDataFile).getMobilitiesForFrame(getScanNumber()).keySet();
  }

  @Nonnull
  @Override
  public Range<Double> getMobilityRange() {
    if (mobilityRange != null) {
      return mobilityRange;
    }
    return Range.singleton(0.0);
  }

  @Nonnull
  @Override
  public MobilityMassSpectrum getMobilityScan(int num) {
    return Objects.requireNonNull(mobilityMassSpectra.get(num));
  }

  @Nonnull
  @Override
  public List<MobilityMassSpectrum> getMobilityScans() {
    return new ArrayList<>(mobilityMassSpectra.values());
  }

  /**
   * Not to be used during processing. Can only be called during raw data file reading before
   * finishWriting() was called.
   *
   * @param originalMobilityMassSpectrum The spectrum to store.
   */
  public final void addMobilityScan(MobilityMassSpectrum originalMobilityMassSpectrum) {
    try {
      final int storageId =
          rawDataFile.storeDataPoints(originalMobilityMassSpectrum.getDataPoints());

      if (mobilityRange == null) {
        mobilityRange = Range.singleton(originalMobilityMassSpectrum.getMobility());
      } else if (!mobilityRange.contains(originalMobilityMassSpectrum.getMobility())) {
        mobilityRange = mobilityRange
            .span(Range.singleton(originalMobilityMassSpectrum.getMobility()));
      }

      StorableMobilityMassSpectrum storableSpectrum =
          new StorableMobilityMassSpectrum(originalMobilityMassSpectrum, storageId);
      mobilityMassSpectra
          .put(originalMobilityMassSpectrum.getSpectrumNumber(), storableSpectrum);

    } catch (IOException e) {
      e.printStackTrace();
      logger.warning(() -> "Mobility spectrum " + originalMobilityMassSpectrum.getSpectrumNumber() +
          " for frame " + getFrameId() + " not stored.");
    }
  }

  @Override
  public double getMobilityForSubSpectrum(int subSpectrumIndex) {
    return ((IMSRawDataFileImpl) rawDataFile)
        .getMobilityForMobilitySpectrum(getScanNumber(), subSpectrumIndex);
  }

  @Override
  public Map<Integer, Double> getMobilities() {
    return ((IMSRawDataFileImpl) rawDataFile).getMobilitiesForFrame(getScanNumber());
  }

  @Override
  public ImmutableList<Mobilogram> getMobilograms() {
    return ImmutableList.copyOf(mobilograms);
  }

  /**
   * @param mobilogram
   * @return the storage id, -1 on error
   */
  @Override
  public int addMobilogram(Mobilogram mobilogram) {

    if (mobilogram instanceof StorableMobilogram && !mobilogram.getRawDataFile()
        .equals(rawDataFile)) {

      logger.warning(() -> "Cannot add mobilogram of " + mobilogram.getRawDataFile().getName() +
          " to Frame of " + rawDataFile.getName());
      return -1;

    } else if (mobilogram instanceof StorableMobilogram && mobilogram.getRawDataFile()
        .equals(rawDataFile)) {

      logger.fine(() -> "Mobilogram already stored in this raw data file.");
      if (!mobilograms.contains(mobilogram)) {
        mobilograms.add((StorableMobilogram) mobilogram);
      }
      return ((StorableMobilogram) mobilogram).getStorageID();

    } else {

      try {
        final int storageId = ((IMSRawDataFileImpl) rawDataFile)
            .storeDataPointsForMobilogram(mobilogram.getDataPoints());

        StorableMobilogram storableMobilogram = new StorableMobilogram(mobilogram,
            (IMSRawDataFileImpl) rawDataFile, storageId);

        mobilograms.add(storableMobilogram);
        return storageId;
      } catch (IOException | ClassCastException e) {
        e.printStackTrace();
        return -1;
      }
    }
  }

  @Override
  public void clearMobilograms() {
    mobilograms.forEach(mob -> ((IMSRawDataFileImpl) rawDataFile)
        .removeDataPointsForMobilogram(mob.getStorageID()));
    mobilograms.clear();
  }

  @Override
  public boolean equals(Object o) {
    if (this == o) {
      return true;
    }
    if (!(o instanceof StorableFrame)) {
      return false;
    }
    StorableFrame that = (StorableFrame) o;
    return getScanNumber() == that.getScanNumber() && getMSLevel() == that.getMSLevel()
        && Double.compare(that.getPrecursorMZ(), getPrecursorMZ()) == 0
        && getPrecursorCharge() == that.getPrecursorCharge()
        && Float.compare(that.getRetentionTime(), getRetentionTime()) == 0
        && getNumberOfDataPoints() == that.getNumberOfDataPoints() && getStorageID() == that
        .getStorageID() && Double.compare(that.getMobility(), getMobility()) == 0
        && Objects.equals(getDataPointMZRange(), that.getDataPointMZRange()) && Objects
        .equals(getHighestDataPoint(), that.getHighestDataPoint()) && Double.compare(getTIC(),
        that.getTIC()) == 0
        && getSpectrumType() == that.getSpectrumType() && getDataFile().equals(that.getDataFile())
        && Objects.equals(getMassLists(), that.getMassLists()) && getPolarity() == that
        .getPolarity() && Objects.equals(getScanDefinition(), that.getScanDefinition())
        && getScanningMZRange().equals(that.getScanningMZRange()) && getMobilityType() == that
        .getMobilityType() && getFrameId() == that.getFrameId();
  }

  @Override
  public int hashCode() {
    return Objects
        .hash(getScanNumber(), getMSLevel(), getPrecursorMZ(), getPrecursorCharge(), getRetentionTime(),
            getDataPointMZRange(), getHighestDataPoint(), getTIC(), getSpectrumType(),
            getNumberOfDataPoints(),
            getDataFile(), getMassLists(), getPolarity(), getScanDefinition(), getScanningMZRange(),
            getStorageID(), getMobility(), getMobilityType(), getFrameId());
  }
}<|MERGE_RESOLUTION|>--- conflicted
+++ resolved
@@ -26,52 +26,34 @@
 import io.github.mzmine.modules.dataprocessing.featdet_mobilogrambuilder.Mobilogram;
 import java.io.IOException;
 import java.util.ArrayList;
-<<<<<<< HEAD
+import java.util.HashMap;
 import java.util.Collection;
-=======
-import java.util.HashMap;
->>>>>>> a87dceae
 import java.util.List;
 import java.util.Map;
 import java.util.Objects;
 import java.util.Set;
-<<<<<<< HEAD
+import java.util.logging.Logger;
 import java.util.SortedMap;
 import java.util.TreeMap;
-=======
->>>>>>> a87dceae
 import java.util.logging.Logger;
 import javax.annotation.Nonnull;
 
 public class StorableFrame extends StorableScan implements Frame {
 
-<<<<<<< HEAD
-  private static final Logger logger = Logger.getLogger(Frame.class.getName());
-
-  private final int frameId;
-=======
   private static Logger logger = Logger.getLogger(Frame.class.getName());
->>>>>>> a87dceae
 
   /**
    * key = scan num, value = mobility mass spectrum // TODO do we need this?
    */
-<<<<<<< HEAD
-  private final SortedMap<Integer, Scan> mobilityScans;
-  private final List<StorableMobilogram> mobilograms;
-=======
   private final Map<Integer, MobilityMassSpectrum> mobilityMassSpectra;
 //  private final Map<Integer, Double> mobilities;
->>>>>>> a87dceae
+  private final List<StorableMobilogram> mobilograms;
   /**
    * Mobility range of this frame. Updated when a scan is added.
    */
   private Range<Double> mobilityRange;
 
-<<<<<<< HEAD
-=======
-
->>>>>>> a87dceae
+
   /**
    * Creates a storable frame and also stores the mobility resolved scans.
    *
@@ -84,14 +66,10 @@
       RawDataFileImpl rawDataFile, int numberOfDataPoints, int storageID) throws IOException {
     super(originalFrame, rawDataFile, numberOfDataPoints, storageID);
 
-<<<<<<< HEAD
-    frameId = originalFrame.getFrameId();
+//    mobilities = new HashMap<>(originalFrame.getNumberOfMobilityScans());
+    mobilityMassSpectra = new HashMap<>(originalFrame.getNumberOfMobilityScans());
     mobilograms = new ArrayList<>();
     mobilityScans = new TreeMap<>();
-=======
-//    mobilities = new HashMap<>(originalFrame.getNumberOfMobilityScans());
-    mobilityMassSpectra = new HashMap<>(originalFrame.getNumberOfMobilityScans());
->>>>>>> a87dceae
     mobilityRange = null;
 
 //    for(Integer num : originalFrame.getMobilityScanNumbers()) {
