/*
 * Copyright 2006-2020 The MZmine Development Team
 *
 * This file is part of MZmine.
 *
 * MZmine is free software; you can redistribute it and/or modify it under the terms of the GNU
 * General Public License as published by the Free Software Foundation; either version 2 of the
 * License, or (at your option) any later version.
 *
 * MZmine is distributed in the hope that it will be useful, but WITHOUT ANY WARRANTY; without even
 * the implied warranty of MERCHANTABILITY or FITNESS FOR A PARTICULAR PURPOSE. See the GNU General
 * Public License for more details.
 *
 * You should have received a copy of the GNU General Public License along with MZmine; if not,
 * write to the Free Software Foundation, Inc., 51 Franklin St, Fifth Floor, Boston, MA 02110-1301
 * USA
 */

package io.github.mzmine.project.impl;

import java.io.File;
import java.io.IOException;
import java.io.RandomAccessFile;
import java.nio.Buffer;
import java.nio.ByteBuffer;
import java.nio.DoubleBuffer;
import java.nio.channels.FileChannel;
import java.util.ArrayList;
import java.util.Arrays;
import java.util.Comparator;
import java.util.EnumSet;
import java.util.Enumeration;
import java.util.HashSet;
import java.util.Hashtable;
import java.util.List;
import java.util.Set;
import java.util.TreeMap;
import java.util.logging.Level;
import java.util.logging.Logger;
import java.util.stream.Collectors;
import javafx.collections.FXCollections;
import javafx.collections.ObservableList;
import javax.annotation.Nonnull;
import com.google.common.collect.Range;
import com.google.common.primitives.Ints;
import io.github.mzmine.datamodel.DataPoint;
import io.github.mzmine.datamodel.PolarityType;
import io.github.mzmine.datamodel.RawDataFile;
import io.github.mzmine.datamodel.Scan;
import io.github.mzmine.datamodel.impl.SimpleDataPoint;
import io.github.mzmine.main.MZmineCore;
import io.github.mzmine.util.MemoryMapStorage;
import io.github.mzmine.util.javafx.FxColorUtil;
import javafx.beans.property.ObjectProperty;
import javafx.beans.property.SimpleObjectProperty;
import javafx.scene.paint.Color;

/**
 * RawDataFile implementation. It provides storage of data points for scans and mass lists using the
 * storeDataPoints() and readDataPoints() methods. The data points are stored in a temporary file
 * (dataPointsFile) and the structure of the file is stored in two TreeMaps. The dataPointsOffsets
 * maps storage ID to the offset in the dataPointsFile. The dataPointsLength maps the storage ID to
 * the number of data points stored under this ID. When stored data points are deleted using
 * removeStoredDataPoints(), the dataPointsFile is not modified, the storage ID is just deleted from
 * the two TreeMaps. When the project is saved, the contents of the dataPointsFile are consolidated
 * - only data points referenced by the TreeMaps are saved (see the RawDataFileSaveHandler class).
 */
public class RawDataFileImpl implements RawDataFile {

  public static final String SAVE_IDENTIFIER = "Raw data file";

  private final Logger logger = Logger.getLogger(this.getClass().getName());

  // Name of this raw data file - may be changed by the user
  private String dataFileName;

  private final Hashtable<Integer, Range<Double>> dataMZRange;
  private final Hashtable<Integer, Range<Float>> dataRTRange;
  private final Hashtable<Integer, Double> dataMaxBasePeakIntensity, dataMaxTIC;
  // cache for MS level. key=0
  private final Hashtable<Integer, ObservableList<Scan>> scanNumbersCache;

  private ByteBuffer buffer = ByteBuffer.allocate(20000);
  private final TreeMap<Integer, Long> dataPointsOffsets;
  private final TreeMap<Integer, Integer> dataPointsLengths;

  // Temporary file for scan data storage
  private File storageFileName;
  private RandomAccessFile storageFile;
  private final MemoryMapStorage storageMemoryMap = new MemoryMapStorage();



  private ObjectProperty<Color> color;

  // To store mass lists that have been added but not yet reflected in the GUI
  // by the
  // notifyUpdatedMassLists() method
  // private final List<MassList> newMassLists = new ArrayList<>();

  protected final ObservableList<Scan> scans;

  public RawDataFileImpl(String dataFileName) throws IOException {

    this.dataFileName = dataFileName;

    scans = FXCollections.observableArrayList();

    // Prepare the hashtables for scan numbers and data limits.
    scanNumbersCache = new Hashtable<>();
    // msLevel 0 contains all scans
    scanNumbersCache.put(0, scans);


    dataMZRange = new Hashtable<>();
    dataRTRange = new Hashtable<>();
    dataMaxBasePeakIntensity = new Hashtable<>();
    dataMaxTIC = new Hashtable<>();
    dataPointsOffsets = new TreeMap<>();
    dataPointsLengths = new TreeMap<>();

    color = new SimpleObjectProperty<>();
    color.setValue(MZmineCore.getConfiguration().getDefaultColorPalette().getNextColor());

  }

  @Override
  public @Nonnull MemoryMapStorage getMemoryMapStorage() {
    return storageMemoryMap;
  }

  @Override
  public RawDataFile clone() throws CloneNotSupportedException {
    return (RawDataFile) super.clone();
  }

  /**
   * Create a new temporary data points file
   */
  public static File createNewDataPointsFile() throws IOException {
    return File.createTempFile("mzmine", ".scans");
  }

  /**
   * Returns the (already opened) data points file. Warning: may return null in case no scans have
   * been added yet to this RawDataFileImpl instance
   */
  public RandomAccessFile getDataPointsFile() {
    return storageFile;
  }

  /**
   * Opens the given file as a data points file for this RawDataFileImpl instance. If the file is
   * not empty, the TreeMaps supplied as parameters have to describe the mapping of storage IDs to
   * data points in the file.
   */
  public synchronized void openDataPointsFile(File dataPointsFileName) throws IOException {

    if (this.storageFile != null) {
      throw new IOException("Cannot open another data points file, because one is already open");
    }

    this.storageFileName = dataPointsFileName;
    this.storageFile = new RandomAccessFile(dataPointsFileName, "rw");
    FileChannel fileChannel = storageFile.getChannel();
    // this.storageMemoryMap = fileChannel.map(FileChannel.MapMode.READ_WRITE, 0,
    // Integer.MAX_VALUE);

    // Locks the temporary file so it is not removed when another instance
    // of MZmine is starting. Lock will be automatically released when this
    // instance of MZmine exits. Locking may fail on network-mounted
    // filesystems.
    try {
      fileChannel.lock();
    } catch (IOException e) {
      logger.log(Level.WARNING, "Failed to lock the file " + dataPointsFileName, e);
    }

    // Unfortunately, deleteOnExit() doesn't work on Windows, see JDK
    // bug #4171239. We will try to remove the temporary files in a
    // shutdown hook registered in the main.ShutDownHook class
    dataPointsFileName.deleteOnExit();

  }

  /**
   * @see io.github.mzmine.datamodel.RawDataFile#getNumOfScans()
   */
  @Override
  public int getNumOfScans() {
    return scans.size();
  }

//  @Deprecated
//  @Override
//  public @Nullable Scan getScan(int scanNumber) {
//    return scans.get(scanNumber);
//  }

  /**
   * @param rt The rt
   * @param mslevel The ms level
   * @return The scan number at a given retention time within a range of 2 (min/sec?) or -1 if no
   *         scan can be found.
   */
  @Override
  public Scan getScanNumberAtRT(float rt, int mslevel) {
    if (rt > getDataRTRange(mslevel).upperEndpoint()) {
      return null;
    }
    Range<Float> range = Range.closed(rt - 2, rt + 2);
    Scan[] scanNumbers = getScanNumbers(mslevel, range);
    double minDiff = 10E6;

    for (int i = 0; i < scanNumbers.length; i++) {
      Scan scanNum = scanNumbers[i];
      double diff = Math.abs(rt - scanNum.getRetentionTime());
      if (diff < minDiff) {
        minDiff = diff;
      } else if (diff > minDiff) { // not triggered in first run
        return scanNumbers[i - 1]; // the previous one was better
      }
    }
    return null;
  }

  /**
   * @param rt The rt
   * @return The scan at a given retention time within a range of 2 (min/sec?) or null if no
   *         scan can be found.
   */
  @Override
  public Scan getScanNumberAtRT(float rt) {
    if (rt > getDataRTRange().upperEndpoint()) {
      return null;
    }
    double minDiff = 10E10;
    for (Scan scan : scans) {
      double diff = Math.abs(rt - scan.getRetentionTime());
      if (diff < minDiff) {
        minDiff = diff;
      } else if (diff > minDiff) { // not triggered in first run
        return scan;
      }
    }
    return null;
  }

  /**
   * @see io.github.mzmine.datamodel.RawDataFile#getScanNumbers(int)
   */
  @Override
  @Nonnull
  public ObservableList<Scan> getScanNumbers(int msLevel) {
    if (scanNumbersCache.containsKey(msLevel)) {
      return FXCollections.unmodifiableObservableList(scanNumbersCache.get(msLevel));
    }
    else {
      return FXCollections.unmodifiableObservableList(FXCollections.emptyObservableList());
    }
  }

  /**
   * @see io.github.mzmine.datamodel.RawDataFile#getScanNumbers(int, Range)
   */
  @Override
  public @Nonnull Scan[] getScanNumbers(int msLevel, @Nonnull Range<Float> rtRange) {
    assert rtRange != null;
    // TODO why do we sort by scan number? scans should already be sorted?
    return scans.stream()
        .filter(s -> s.getMSLevel() == msLevel && rtRange.contains(s.getRetentionTime()))
        .sorted(Comparator.comparingInt(Scan::getScanNumber)).toArray(Scan[]::new);
  }

  /**
   * @see io.github.mzmine.datamodel.RawDataFile#getMSLevels()
   */
  @Override
  @Nonnull
  public int[] getMSLevels() {
    return scanNumbersCache.keySet().stream().filter(level -> level!=0).mapToInt(Integer::intValue)
        .sorted().toArray();
  }

  /**
   * @see io.github.mzmine.datamodel.RawDataFile#getDataMaxBasePeakIntensity(int)
   */
  @Override
  public double getDataMaxBasePeakIntensity(int msLevel) {
    // check if we have this value already cached
    Double maxBasePeak = dataMaxBasePeakIntensity.get(msLevel);
    if (maxBasePeak != null) {
      return maxBasePeak;
    }

    // find the value
    for(Scan scan : scans) {
      // ignore scans of other ms levels
      if (scan.getMSLevel() != msLevel) {
        continue;
      }

      Double scanBasePeak = scan.getBasePeakIntensity();
      if (scanBasePeak == null) {
        continue;
      }

      if ((maxBasePeak == null) || (scanBasePeak > maxBasePeak)) {
        maxBasePeak = scanBasePeak;
      }
    }

    // return -1 if no scan at this MS level
    if (maxBasePeak == null) {
      maxBasePeak = -1d;
    }

    // cache the value
    dataMaxBasePeakIntensity.put(msLevel, maxBasePeak);

    return maxBasePeak;
  }

  /**
   * @see io.github.mzmine.datamodel.RawDataFile#getDataMaxTotalIonCurrent(int)
   */
  @Override
  public double getDataMaxTotalIonCurrent(int msLevel) {

    // check if we have this value already cached
    Double maxTIC = dataMaxTIC.get(msLevel);
    if (maxTIC != null) {
      return maxTIC.doubleValue();
    }

    // find the value
    for(Scan scan : scans) {
      // ignore scans of other ms levels
      if (scan.getMSLevel() != msLevel) {
        continue;
      }

      if ((maxTIC == null) || (scan.getTIC() > maxTIC)) {
        maxTIC = scan.getTIC();
      }

    }

    // return -1 if no scan at this MS level
    if (maxTIC == null) {
      maxTIC = -1d;
    }

    // cache the value
    dataMaxTIC.put(msLevel, maxTIC);

    return maxTIC;

  }

  public synchronized int storeDataPoints(DataPoint dataPoints[]) throws IOException {

    if (storageFile == null) {
      File newFile = RawDataFileImpl.createNewDataPointsFile();
      openDataPointsFile(newFile);
    }

    final long currentOffset = storageFile.length();

    final int currentID;
    if (!dataPointsOffsets.isEmpty()) {
      currentID = dataPointsOffsets.lastKey() + 1;
    } else {
      currentID = 1;
    }

    final int numOfDataPoints = dataPoints.length;

    // Convert the dataPoints into a byte array. Each double takes 8 bytes,
    // so we get the current double offset by dividing the size of the file
    // by 8
    final int numOfBytes = numOfDataPoints * 2 * 8;

    if (buffer.capacity() < numOfBytes) {
      buffer = ByteBuffer.allocate(numOfBytes * 2);
    } else {
      // JDK 9 breaks compatibility with JRE8: need to cast
      // https://stackoverflow.com/questions/48693695/java-nio-buffer-not-loading-clear-method-on-runtime
      ((Buffer) buffer).clear();
    }

    DoubleBuffer doubleBuffer = buffer.asDoubleBuffer();
    for (DataPoint dp : dataPoints) {
      doubleBuffer.put(dp.getMZ());
      doubleBuffer.put(dp.getIntensity());
    }

    storageFile.seek(currentOffset);
    storageFile.write(buffer.array(), 0, numOfBytes);

    dataPointsOffsets.put(currentID, currentOffset);
    dataPointsLengths.put(currentID, numOfDataPoints);

    return currentID;
  }

  public synchronized DataPoint[] readDataPoints(int ID) throws IOException {

    final Long currentOffset = dataPointsOffsets.get(ID);
    final Integer numOfDataPoints = dataPointsLengths.get(ID);

    if ((currentOffset == null) || (numOfDataPoints == null)) {
      throw new IllegalArgumentException("Unknown storage ID " + ID);
    }

    final int numOfBytes = numOfDataPoints * 2 * 8;

    if (buffer.capacity() < numOfBytes) {
      buffer = ByteBuffer.allocate(numOfBytes * 2);
    } else {
      // JDK 9 breaks compatibility with JRE8: need to cast
      // https://stackoverflow.com/questions/48693695/java-nio-buffer-not-loading-clear-method-on-runtime
      ((Buffer) buffer).clear();
    }

    storageFile.seek(currentOffset);
    storageFile.read(buffer.array(), 0, numOfBytes);

    DoubleBuffer doubleBuffer = buffer.asDoubleBuffer();

    DataPoint dataPoints[] = new DataPoint[numOfDataPoints];

    for (int i = 0; i < numOfDataPoints; i++) {
      double mz = doubleBuffer.get();
      double intensity = doubleBuffer.get();
      dataPoints[i] = new SimpleDataPoint(mz, intensity);
    }

    return dataPoints;

  }

  public synchronized void removeStoredDataPoints(int ID) throws IOException {
    dataPointsOffsets.remove(ID);
    dataPointsLengths.remove(ID);
  }

  @Override
<<<<<<< HEAD
  public synchronized void addScan(Scan newScan) throws IOException {

    // When we are loading the project, scan data file is already prepare
    // and we just need store the reference
    scans.put(newScan.getScanNumber(), newScan);

=======
  public synchronized Scan addScan(Scan newScan) throws IOException {
    // When we are loading the project, scan data file is already prepare
    // and we just need store the reference
    final Scan addedScan;
    if (newScan instanceof StorableScan) {
      scans.add(newScan);
      addedScan = newScan;
    }
    else if (newScan instanceof SimpleImagingScan) {
      DataPoint[] dataPoints = newScan.getDataPoints();
      final int storageID = storeDataPoints(dataPoints);
      StorableImagingScan storedScan =
          new StorableImagingScan(newScan, this, dataPoints.length, storageID);
      scans.add(storedScan);
      addedScan = storedScan;
    } else if (newScan instanceof SimpleScan) {
      DataPoint[] dataPoints = newScan.getDataPoints();
      final int storageID = storeDataPoints(dataPoints);
      StorableScan storedScan = new StorableScan(newScan, this, dataPoints.length, storageID);
      scans.add(storedScan);
      addedScan = storedScan;
    }
    else {
      throw new IllegalArgumentException("Class of scan is not handled in addScan method");
    }
    // cached lists for each MS level
    ObservableList<Scan> msLevelScans = scanNumbersCache.get(addedScan.getMSLevel());
    if(msLevelScans==null) {
      msLevelScans = FXCollections.observableArrayList();
      scanNumbersCache.put(addedScan.getMSLevel(), msLevelScans);
    }
    msLevelScans.add(addedScan);
    return addedScan;
  }


  /**
   * @see io.github.mzmine.datamodel.RawDataFileWriter#finishWriting()
   */
  @Override
  public synchronized RawDataFile finishWriting() throws IOException {
    for (Scan scan : scans) {
      ((StorableScan) scan).updateValues();
    }
    logger.finest("Writing of scans to file " + dataPointsFileName + " finished");
    return this;
>>>>>>> 92741a45
  }


  @Override
  @Nonnull
  public Range<Double> getDataMZRange() {
    return getDataMZRange(0);
  }

  @Override
  @Nonnull
  public Range<Double> getDataMZRange(int msLevel) {

    // check if we have this value already cached
    Range<Double> mzRange = dataMZRange.get(msLevel);
    if (mzRange != null) {
      return mzRange;
    }

    // find the value
    for (Scan scan : scans) {

      // ignore scans of other ms levels
      if ((msLevel != 0) && (scan.getMSLevel() != msLevel)) {
        continue;
      }

      if (mzRange == null) {
        mzRange = scan.getDataPointMZRange();
      } else {
        mzRange = mzRange.span(scan.getDataPointMZRange());
      }

    }

    // cache the value, if we found any
    if (mzRange != null) {
      dataMZRange.put(msLevel, mzRange);
    } else {
      mzRange = Range.singleton(0.0);
    }

    return mzRange;

  }

  @Override
  @Nonnull
  public Range<Float> getDataRTRange() {
    return getDataRTRange(0);
  }

  // @Nonnull
  // @Override
  // public Range<Double> getDataMobilityRange() {
  // return null;
  // }

  @Nonnull
  @Override
  public Range<Float> getDataRTRange(Integer msLevel) {
    if (msLevel == null) {
      return getDataRTRange();
    }
    // check if we have this value already cached
    Range<Float> rtRange = dataRTRange.get(msLevel);
    if (rtRange != null) {
      return rtRange;
    }

    // find the value
    for (Scan scan : scans) {

      // ignore scans of other ms levels
      if ((msLevel != 0) && (scan.getMSLevel() != msLevel)) {
        continue;
      }

      if (rtRange == null) {
        rtRange = Range.singleton(scan.getRetentionTime());
      } else {
        rtRange = rtRange.span(Range.singleton(scan.getRetentionTime()));
      }

    }

    // cache the value
    if (rtRange != null) {
      dataRTRange.put(msLevel, rtRange);
    } else {
      rtRange = Range.singleton(0.0f);
    }

    return rtRange;
  }

  // @Nonnull
  // @Override
  // public Range<Double> getDataMobilityRange(int msLevel) {
  // return mobilityRange;
  // }
  //
  // @Nonnull
  // @Override
  // public MobilityType getMobilityType() {
  // return mobilityType;
  // }

  @Override
  public void setRTRange(int msLevel, Range<Float> rtRange) {
    dataRTRange.put(msLevel, rtRange);
  }

  @Override
  public void setMZRange(int msLevel, Range<Double> mzRange) {
    dataMZRange.put(msLevel, mzRange);
  }

  @Override
  public int getNumOfScans(int msLevel) {
    return getScanNumbers(msLevel).size();
  }

  public synchronized TreeMap<Integer, Long> getDataPointsOffsets() {
    return dataPointsOffsets;
  }

  public synchronized TreeMap<Integer, Integer> getDataPointsLengths() {
    return dataPointsLengths;
  }

  @Override
  public List<PolarityType> getDataPolarity() {
    return scans.stream().map(Scan::getPolarity).collect(Collectors.toList());
  }

  @Override
  public java.awt.Color getColorAWT() {
    return FxColorUtil.fxColorToAWT(color.getValue());
  }

  @Override
  public javafx.scene.paint.Color getColor() {
    return color.getValue();
  }

  @Override
  public void setColor(javafx.scene.paint.Color color) {
    this.color.setValue(color);
  }

  @Override
  public ObjectProperty<javafx.scene.paint.Color> colorProperty() {
    return color;
  }

  @Override
  public synchronized void close() {
    try {
      if (storageFileName != null) {
        storageFile.close();
        storageFileName.delete();
      }
    } catch (IOException e) {
      logger.warning("Could not close file " + storageFileName + ": " + e.toString());
    }
  }

  @Override
  @Nonnull
  public String getName() {
    return dataFileName;
  }

  @Override
  public void setName(@Nonnull String name) {
    this.dataFileName = name;
  }

  @Override
  public String toString() {
    return dataFileName;
  }

<<<<<<< HEAD
=======
  @Override
  public ObservableList<Scan> getScans() {
    return scans;
  }
>>>>>>> 92741a45

  // TODO make sure that equals and hashCode() works
}<|MERGE_RESOLUTION|>--- conflicted
+++ resolved
@@ -446,61 +446,8 @@
   }
 
   @Override
-<<<<<<< HEAD
   public synchronized void addScan(Scan newScan) throws IOException {
-
-    // When we are loading the project, scan data file is already prepare
-    // and we just need store the reference
-    scans.put(newScan.getScanNumber(), newScan);
-
-=======
-  public synchronized Scan addScan(Scan newScan) throws IOException {
-    // When we are loading the project, scan data file is already prepare
-    // and we just need store the reference
-    final Scan addedScan;
-    if (newScan instanceof StorableScan) {
-      scans.add(newScan);
-      addedScan = newScan;
-    }
-    else if (newScan instanceof SimpleImagingScan) {
-      DataPoint[] dataPoints = newScan.getDataPoints();
-      final int storageID = storeDataPoints(dataPoints);
-      StorableImagingScan storedScan =
-          new StorableImagingScan(newScan, this, dataPoints.length, storageID);
-      scans.add(storedScan);
-      addedScan = storedScan;
-    } else if (newScan instanceof SimpleScan) {
-      DataPoint[] dataPoints = newScan.getDataPoints();
-      final int storageID = storeDataPoints(dataPoints);
-      StorableScan storedScan = new StorableScan(newScan, this, dataPoints.length, storageID);
-      scans.add(storedScan);
-      addedScan = storedScan;
-    }
-    else {
-      throw new IllegalArgumentException("Class of scan is not handled in addScan method");
-    }
-    // cached lists for each MS level
-    ObservableList<Scan> msLevelScans = scanNumbersCache.get(addedScan.getMSLevel());
-    if(msLevelScans==null) {
-      msLevelScans = FXCollections.observableArrayList();
-      scanNumbersCache.put(addedScan.getMSLevel(), msLevelScans);
-    }
-    msLevelScans.add(addedScan);
-    return addedScan;
-  }
-
-
-  /**
-   * @see io.github.mzmine.datamodel.RawDataFileWriter#finishWriting()
-   */
-  @Override
-  public synchronized RawDataFile finishWriting() throws IOException {
-    for (Scan scan : scans) {
-      ((StorableScan) scan).updateValues();
-    }
-    logger.finest("Writing of scans to file " + dataPointsFileName + " finished");
-    return this;
->>>>>>> 92741a45
+    scans.add(newScan);
   }
 
 
@@ -685,13 +632,10 @@
     return dataFileName;
   }
 
-<<<<<<< HEAD
-=======
+
   @Override
   public ObservableList<Scan> getScans() {
     return scans;
   }
->>>>>>> 92741a45
-
-  // TODO make sure that equals and hashCode() works
+
 }