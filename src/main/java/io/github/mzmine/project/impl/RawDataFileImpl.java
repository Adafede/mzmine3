/*
 * Copyright 2006-2020 The MZmine Development Team
 *
 * This file is part of MZmine.
 *
 * MZmine is free software; you can redistribute it and/or modify it under the terms of the GNU
 * General Public License as published by the Free Software Foundation; either version 2 of the
 * License, or (at your option) any later version.
 *
 * MZmine is distributed in the hope that it will be useful, but WITHOUT ANY WARRANTY; without even
 * the implied warranty of MERCHANTABILITY or FITNESS FOR A PARTICULAR PURPOSE. See the GNU General
 * Public License for more details.
 *
 * You should have received a copy of the GNU General Public License along with MZmine; if not,
 * write to the Free Software Foundation, Inc., 51 Franklin St, Fifth Floor, Boston, MA 02110-1301
 * USA
 */

package io.github.mzmine.project.impl;

<<<<<<< HEAD
=======
import java.io.IOException;
import java.util.Hashtable;
import java.util.List;
import java.util.Set;
import java.util.logging.Logger;
import java.util.stream.Collectors;
import javax.annotation.Nonnull;
>>>>>>> 28901d18
import com.google.common.collect.ImmutableList;
import com.google.common.collect.Range;
import io.github.mzmine.datamodel.PolarityType;
import io.github.mzmine.datamodel.RawDataFile;
import io.github.mzmine.datamodel.Scan;
import io.github.mzmine.main.MZmineCore;
import io.github.mzmine.util.MemoryMapStorage;
import io.github.mzmine.util.javafx.FxColorUtil;
import java.io.IOException;
import java.util.Comparator;
import java.util.Hashtable;
import java.util.List;
import java.util.Set;
import java.util.logging.Logger;
import java.util.stream.Collectors;
import javafx.beans.property.ObjectProperty;
import javafx.beans.property.SimpleObjectProperty;
import javafx.collections.FXCollections;
import javafx.collections.ObservableList;
import javafx.scene.paint.Color;
import javax.annotation.Nonnull;

/**
 * RawDataFile implementation. It provides storage of data points for scans and mass lists using the
 * storeDataPoints() and readDataPoints() methods. The data points are stored in a temporary file
 * (dataPointsFile) and the structure of the file is stored in two TreeMaps. The dataPointsOffsets
 * maps storage ID to the offset in the dataPointsFile. The dataPointsLength maps the storage ID to
 * the number of data points stored under this ID. When stored data points are deleted using
 * removeStoredDataPoints(), the dataPointsFile is not modified, the storage ID is just deleted from
 * the two TreeMaps. When the project is saved, the contents of the dataPointsFile are consolidated
 * - only data points referenced by the TreeMaps are saved (see the RawDataFileSaveHandler class).
 */
public class RawDataFileImpl implements RawDataFile {

  public static final String SAVE_IDENTIFIER = "Raw data file";
  protected final ObservableList<Scan> scans;
  private final Logger logger = Logger.getLogger(this.getClass().getName());
<<<<<<< HEAD
  private final Hashtable<Integer, Range<Double>> dataMZRange;
  private final Hashtable<Integer, Range<Float>> dataRTRange;
  private final Hashtable<Integer, Double> dataMaxBasePeakIntensity, dataMaxTIC;
  // cache for MS level. key=0
  private final Hashtable<Integer, ObservableList<Scan>> scanNumbersCache;
=======

  // Name of this raw data file - may be changed by the user
  private String dataFileName;

  private final Hashtable<Integer, Range<Double>> dataMZRange = new Hashtable<>();
  private final Hashtable<Integer, Range<Float>> dataRTRange = new Hashtable<>();;
  private final Hashtable<Integer, Double> dataMaxBasePeakIntensity = new Hashtable<>();
  private final Hashtable<Integer, Double> dataMaxTIC = new Hashtable<>();;
>>>>>>> 28901d18

  // Temporary file for scan data storage
  private final MemoryMapStorage storageMemoryMap = new MemoryMapStorage();

  private final ObjectProperty<Color> color = new SimpleObjectProperty<>();

  // To store mass lists that have been added but not yet reflected in the GUI
  // by the
  // notifyUpdatedMassLists() method
  // private final List<MassList> newMassLists = new ArrayList<>();
  // Name of this raw data file - may be changed by the user
  private String dataFileName;

  public RawDataFileImpl(String dataFileName) throws IOException {
    this(dataFileName, MZmineCore.getConfiguration().getDefaultColorPalette().getNextColor());
  }

  public RawDataFileImpl(String dataFileName, Color color) throws IOException {

    this.dataFileName = dataFileName;

    scans = FXCollections.observableArrayList();

<<<<<<< HEAD
    // Prepare the hashtables for scan numbers and data limits.
    scanNumbersCache = new Hashtable<>();
    // msLevel 0 contains all scans
    scanNumbersCache.put(0, scans);

    dataMZRange = new Hashtable<>();
    dataRTRange = new Hashtable<>();
    dataMaxBasePeakIntensity = new Hashtable<>();
    dataMaxTIC = new Hashtable<>();

    this.color = new SimpleObjectProperty<>();
=======
>>>>>>> 28901d18
    this.color.setValue(color);
  }


  @Override
  public @Nonnull
  MemoryMapStorage getMemoryMapStorage() {
    return storageMemoryMap;
  }

  @Override
  public RawDataFile clone() throws CloneNotSupportedException {
    return (RawDataFile) super.clone();
  }


  /**
   * @see io.github.mzmine.datamodel.RawDataFile#getNumOfScans()
   */
  @Override
  public int getNumOfScans() {
    return scans.size();
  }

  // @Deprecated
  // @Override
  // public @Nullable Scan getScan(int scanNumber) {
  // return scans.get(scanNumber);
  // }

  /**
   * @param rt      The rt
   * @param mslevel The ms level
   * @return The scan number at a given retention time within a range of 2 (min/sec?) or -1 if no
   * scan can be found.
   */
  @Override
  public Scan getScanNumberAtRT(float rt, int mslevel) {
    if (rt > getDataRTRange(mslevel).upperEndpoint()) {
      return null;
    }
    Range<Float> range = Range.closed(rt - 2, rt + 2);
    Scan[] scanNumbers = getScanNumbers(mslevel, range);
    double minDiff = 10E6;

    for (int i = 0; i < scanNumbers.length; i++) {
      Scan scanNum = scanNumbers[i];
      double diff = Math.abs(rt - scanNum.getRetentionTime());
      if (diff < minDiff) {
        minDiff = diff;
      } else if (diff > minDiff) { // not triggered in first run
        return scanNumbers[i - 1]; // the previous one was better
      }
    }
    return null;
  }

  /**
   * @param rt The rt
   * @return The scan at a given retention time within a range of 2 (min/sec?) or null if no scan
   * can be found.
   */
  @Override
  public Scan getScanNumberAtRT(float rt) {
    if (rt > getDataRTRange().upperEndpoint()) {
      return null;
    }
    double minDiff = 10E10;
    for (Scan scan : scans) {
      double diff = Math.abs(rt - scan.getRetentionTime());
      if (diff < minDiff) {
        minDiff = diff;
      } else if (diff > minDiff) { // not triggered in first run
        return scan;
      }
    }
    return null;
  }

  /**
   * @see io.github.mzmine.datamodel.RawDataFile#getScanNumbers(int)
   */
  @Override
  @Nonnull
  public List<Scan> getScanNumbers(int msLevel) {
    return scans.stream().filter(s -> s.getMSLevel() == msLevel).collect(Collectors.toList());
  }

  /**
   * @see io.github.mzmine.datamodel.RawDataFile#getScanNumbers(int, Range)
   */
  @Override
  public @Nonnull
  Scan[] getScanNumbers(int msLevel, @Nonnull Range<Float> rtRange) {
    assert rtRange != null;
    return scans.stream()
        .filter(s -> s.getMSLevel() == msLevel && rtRange.contains(s.getRetentionTime()))
        .toArray(Scan[]::new);
  }

  /**
   * @see io.github.mzmine.datamodel.RawDataFile#getMSLevels()
   */
  @Override
  @Nonnull
  public int[] getMSLevels() {
    return scans.stream().mapToInt(Scan::getMSLevel).distinct().sorted().toArray();
  }

  /**
   * @see io.github.mzmine.datamodel.RawDataFile#getDataMaxBasePeakIntensity(int)
   */
  @Override
  public double getDataMaxBasePeakIntensity(int msLevel) {
    // check if we have this value already cached
    Double maxBasePeak = dataMaxBasePeakIntensity.get(msLevel);
    if (maxBasePeak != null) {
      return maxBasePeak;
    }

    // find the value
    for (Scan scan : scans) {
      // ignore scans of other ms levels
      if (scan.getMSLevel() != msLevel) {
        continue;
      }

      Double scanBasePeak = scan.getBasePeakIntensity();
      if (scanBasePeak == null) {
        continue;
      }

      if ((maxBasePeak == null) || (scanBasePeak > maxBasePeak)) {
        maxBasePeak = scanBasePeak;
      }
    }

    // return -1 if no scan at this MS level
    if (maxBasePeak == null) {
      maxBasePeak = -1d;
    }

    // cache the value
    dataMaxBasePeakIntensity.put(msLevel, maxBasePeak);

    return maxBasePeak;
  }

  /**
   * @see io.github.mzmine.datamodel.RawDataFile#getDataMaxTotalIonCurrent(int)
   */
  @Override
  public double getDataMaxTotalIonCurrent(int msLevel) {

    // check if we have this value already cached
    Double maxTIC = dataMaxTIC.get(msLevel);
    if (maxTIC != null) {
      return maxTIC.doubleValue();
    }

    // find the value
    for (Scan scan : scans) {
      // ignore scans of other ms levels
      if (scan.getMSLevel() != msLevel) {
        continue;
      }

      if ((maxTIC == null) || (scan.getTIC() > maxTIC)) {
        maxTIC = scan.getTIC();
      }

    }

    // return -1 if no scan at this MS level
    if (maxTIC == null) {
      maxTIC = -1d;
    }

    // cache the value
    dataMaxTIC.put(msLevel, maxTIC);

    return maxTIC;

  }


  @Override
  public synchronized void addScan(Scan newScan) throws IOException {
    scans.add(newScan);

<<<<<<< HEAD
    List<Scan> scans = scanNumbersCache
        .computeIfAbsent(newScan.getMSLevel(), msLevel -> FXCollections.observableArrayList());
    scans.add(newScan);
=======
    // Remove cached values
    dataMZRange.clear();
    dataRTRange.clear();
    dataMaxBasePeakIntensity.clear();
    dataMaxTIC.clear();
>>>>>>> 28901d18
  }


  @Override
  @Nonnull
  public Range<Double> getDataMZRange() {
    return getDataMZRange(0);
  }

  @Override
  @Nonnull
  public Range<Double> getDataMZRange(int msLevel) {

    // check if we have this value already cached
    Range<Double> mzRange = dataMZRange.get(msLevel);
    if (mzRange != null) {
      return mzRange;
    }

    // find the value
    for (Scan scan : scans) {

      // ignore scans of other ms levels
      if ((msLevel != 0) && (scan.getMSLevel() != msLevel)) {
        continue;
      }

      final Range<Double> scanMzRange = scan.getDataPointMZRange();
      if (mzRange == null) {
        mzRange = scanMzRange;
      } else {
        if (scanMzRange != null)
          mzRange = mzRange.span(scanMzRange);
      }

    }

    // cache the value, if we found any
    if (mzRange != null) {
      dataMZRange.put(msLevel, mzRange);
    } else {
      mzRange = Range.singleton(0.0);
    }

    return mzRange;

  }

  @Override
  @Nonnull
  public Range<Float> getDataRTRange() {
    return getDataRTRange(0);
  }

  // @Nonnull
  // @Override
  // public Range<Double> getDataMobilityRange() {
  // return null;
  // }

  @Nonnull
  @Override
  public Range<Float> getDataRTRange(Integer msLevel) {
    if (msLevel == null) {
      return getDataRTRange();
    }
    // check if we have this value already cached
    Range<Float> rtRange = dataRTRange.get(msLevel);
    if (rtRange != null) {
      return rtRange;
    }

    // find the value
    for (Scan scan : scans) {

      // ignore scans of other ms levels
      if ((msLevel != 0) && (scan.getMSLevel() != msLevel)) {
        continue;
      }

      if (rtRange == null) {
        rtRange = Range.singleton(scan.getRetentionTime());
      } else {
        rtRange = rtRange.span(Range.singleton(scan.getRetentionTime()));
      }

    }

    // cache the value
    if (rtRange != null) {
      dataRTRange.put(msLevel, rtRange);
    } else {
      rtRange = Range.singleton(0.0f);
    }

    return rtRange;
  }

  // @Nonnull
  // @Override
  // public Range<Double> getDataMobilityRange(int msLevel) {
  // return mobilityRange;
  // }
  //
  // @Nonnull
  // @Override
  // public MobilityType getMobilityType() {
  // return mobilityType;
  // }

  @Override
  public void setRTRange(int msLevel, Range<Float> rtRange) {
    dataRTRange.put(msLevel, rtRange);
  }

  @Override
  public void setMZRange(int msLevel, Range<Double> mzRange) {
    dataMZRange.put(msLevel, mzRange);
  }

  @Override
  public int getNumOfScans(int msLevel) {
    return getScanNumbers(msLevel).size();
  }

  @Override
  public List<PolarityType> getDataPolarity() {
    Set<PolarityType> polarities =
        scans.stream().map(Scan::getPolarity).collect(Collectors.toSet());
    return ImmutableList.copyOf(polarities);
  }

  @Override
  public java.awt.Color getColorAWT() {
    return FxColorUtil.fxColorToAWT(color.getValue());
  }

  @Override
  public javafx.scene.paint.Color getColor() {
    return color.getValue();
  }

  @Override
  public void setColor(javafx.scene.paint.Color color) {
    this.color.setValue(color);
  }

  @Override
  public ObjectProperty<javafx.scene.paint.Color> colorProperty() {
    return color;
  }

  @Override
  public synchronized void close() {

  }

  @Override
  @Nonnull
  public String getName() {
    return dataFileName;
  }

  @Override
  public void setName(@Nonnull String name) {
    this.dataFileName = name;
  }

  @Override
  public String toString() {
    return dataFileName;
  }


  @Override
  public ObservableList<Scan> getScans() {
    return scans;
  }


}<|MERGE_RESOLUTION|>--- conflicted
+++ resolved
@@ -18,8 +18,6 @@
 
 package io.github.mzmine.project.impl;
 
-<<<<<<< HEAD
-=======
 import java.io.IOException;
 import java.util.Hashtable;
 import java.util.List;
@@ -27,7 +25,6 @@
 import java.util.logging.Logger;
 import java.util.stream.Collectors;
 import javax.annotation.Nonnull;
->>>>>>> 28901d18
 import com.google.common.collect.ImmutableList;
 import com.google.common.collect.Range;
 import io.github.mzmine.datamodel.PolarityType;
@@ -36,19 +33,11 @@
 import io.github.mzmine.main.MZmineCore;
 import io.github.mzmine.util.MemoryMapStorage;
 import io.github.mzmine.util.javafx.FxColorUtil;
-import java.io.IOException;
-import java.util.Comparator;
-import java.util.Hashtable;
-import java.util.List;
-import java.util.Set;
-import java.util.logging.Logger;
-import java.util.stream.Collectors;
 import javafx.beans.property.ObjectProperty;
 import javafx.beans.property.SimpleObjectProperty;
 import javafx.collections.FXCollections;
 import javafx.collections.ObservableList;
 import javafx.scene.paint.Color;
-import javax.annotation.Nonnull;
 
 /**
  * RawDataFile implementation. It provides storage of data points for scans and mass lists using the
@@ -63,15 +52,8 @@
 public class RawDataFileImpl implements RawDataFile {
 
   public static final String SAVE_IDENTIFIER = "Raw data file";
-  protected final ObservableList<Scan> scans;
+
   private final Logger logger = Logger.getLogger(this.getClass().getName());
-<<<<<<< HEAD
-  private final Hashtable<Integer, Range<Double>> dataMZRange;
-  private final Hashtable<Integer, Range<Float>> dataRTRange;
-  private final Hashtable<Integer, Double> dataMaxBasePeakIntensity, dataMaxTIC;
-  // cache for MS level. key=0
-  private final Hashtable<Integer, ObservableList<Scan>> scanNumbersCache;
-=======
 
   // Name of this raw data file - may be changed by the user
   private String dataFileName;
@@ -80,7 +62,6 @@
   private final Hashtable<Integer, Range<Float>> dataRTRange = new Hashtable<>();;
   private final Hashtable<Integer, Double> dataMaxBasePeakIntensity = new Hashtable<>();
   private final Hashtable<Integer, Double> dataMaxTIC = new Hashtable<>();;
->>>>>>> 28901d18
 
   // Temporary file for scan data storage
   private final MemoryMapStorage storageMemoryMap = new MemoryMapStorage();
@@ -91,8 +72,8 @@
   // by the
   // notifyUpdatedMassLists() method
   // private final List<MassList> newMassLists = new ArrayList<>();
-  // Name of this raw data file - may be changed by the user
-  private String dataFileName;
+
+  protected final ObservableList<Scan> scans;
 
   public RawDataFileImpl(String dataFileName) throws IOException {
     this(dataFileName, MZmineCore.getConfiguration().getDefaultColorPalette().getNextColor());
@@ -104,27 +85,13 @@
 
     scans = FXCollections.observableArrayList();
 
-<<<<<<< HEAD
-    // Prepare the hashtables for scan numbers and data limits.
-    scanNumbersCache = new Hashtable<>();
-    // msLevel 0 contains all scans
-    scanNumbersCache.put(0, scans);
-
-    dataMZRange = new Hashtable<>();
-    dataRTRange = new Hashtable<>();
-    dataMaxBasePeakIntensity = new Hashtable<>();
-    dataMaxTIC = new Hashtable<>();
-
-    this.color = new SimpleObjectProperty<>();
-=======
->>>>>>> 28901d18
     this.color.setValue(color);
   }
 
 
-  @Override
-  public @Nonnull
-  MemoryMapStorage getMemoryMapStorage() {
+
+  @Override
+  public @Nonnull MemoryMapStorage getMemoryMapStorage() {
     return storageMemoryMap;
   }
 
@@ -149,10 +116,10 @@
   // }
 
   /**
-   * @param rt      The rt
+   * @param rt The rt
    * @param mslevel The ms level
    * @return The scan number at a given retention time within a range of 2 (min/sec?) or -1 if no
-   * scan can be found.
+   *         scan can be found.
    */
   @Override
   public Scan getScanNumberAtRT(float rt, int mslevel) {
@@ -178,7 +145,7 @@
   /**
    * @param rt The rt
    * @return The scan at a given retention time within a range of 2 (min/sec?) or null if no scan
-   * can be found.
+   *         can be found.
    */
   @Override
   public Scan getScanNumberAtRT(float rt) {
@@ -210,8 +177,7 @@
    * @see io.github.mzmine.datamodel.RawDataFile#getScanNumbers(int, Range)
    */
   @Override
-  public @Nonnull
-  Scan[] getScanNumbers(int msLevel, @Nonnull Range<Float> rtRange) {
+  public @Nonnull Scan[] getScanNumbers(int msLevel, @Nonnull Range<Float> rtRange) {
     assert rtRange != null;
     return scans.stream()
         .filter(s -> s.getMSLevel() == msLevel && rtRange.contains(s.getRetentionTime()))
@@ -304,21 +270,16 @@
   }
 
 
+
   @Override
   public synchronized void addScan(Scan newScan) throws IOException {
     scans.add(newScan);
 
-<<<<<<< HEAD
-    List<Scan> scans = scanNumbersCache
-        .computeIfAbsent(newScan.getMSLevel(), msLevel -> FXCollections.observableArrayList());
-    scans.add(newScan);
-=======
     // Remove cached values
     dataMZRange.clear();
     dataRTRange.clear();
     dataMaxBasePeakIntensity.clear();
     dataMaxTIC.clear();
->>>>>>> 28901d18
   }
 
 
