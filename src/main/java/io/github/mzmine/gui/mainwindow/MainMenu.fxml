--- conflicted
+++ resolved
@@ -333,15 +333,12 @@
         userData="io.github.mzmine.modules.dataprocessing.filter_groupms2.GroupMS2Module"/>
       <MenuItem onAction="#runModule" text="Assign DIA pseudo spectra to features (experimental)"
         userData="io.github.mzmine.modules.dataprocessing.filter_diams2.DiaMs2CorrModule"/>
-<<<<<<< HEAD
       <MenuItem onAction="#runModule" text="Assign MALDI MS2 to features"
         userData="io.github.mzmine.modules.dataprocessing.filter_maldigroupms2.MaldiGroupMS2Module"/>
       <MenuItem onAction="#runModule" text="Refine IMS MS/MS spectra"
         userData="io.github.mzmine.modules.dataprocessing.filter_ims_msms_refinement.ImsMsMsRefinementModule"/>
-=======
       <MenuItem onAction="#runModule" text="Refine fragmentation scans of features"
         userData="io.github.mzmine.modules.dataprocessing.filter_groupms2_refine.GroupedMs2RefinementModule"/>
->>>>>>> c91291fc
       <MenuItem onAction="#runModule"
         text="Internal reference CCS calibration"
         userData="io.github.mzmine.modules.dataprocessing.id_ccscalibration.reference.ReferenceCCSCalibrationModule"/>
