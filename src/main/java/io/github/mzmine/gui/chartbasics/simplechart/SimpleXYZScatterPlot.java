--- conflicted
+++ resolved
@@ -503,17 +503,13 @@
     scaleAxis.setAxisLinePaint(axisPaint);
     scaleAxis.setTickMarkPaint(axisPaint);
     scaleAxis.setNumberFormatOverride(legendAxisFormat);
-<<<<<<< HEAD
     scaleAxis.setLabelFont(axisLabelFont);
     scaleAxis.setLabelPaint(axisPaint);
     scaleAxis.setTickLabelFont(axisTickLabelFont);
     scaleAxis.setTickLabelPaint(axisPaint);
-
-=======
     if (legendLabel != null) {
       scaleAxis.setLabel(legendLabel);
     }
->>>>>>> 80cfbf19
     PaintScaleLegend newLegend = new PaintScaleLegend(scale, scaleAxis);
     newLegend.setPadding(5, 0, 5, 0);
     newLegend.setStripOutlineVisible(false);
