/*
 * Copyright 2006-2020 The MZmine Development Team
 *
 * This file is part of MZmine.
 *
 * MZmine is free software; you can redistribute it and/or modify it under the terms of the GNU
 * General Public License as published by the Free Software Foundation; either version 2 of the
 * License, or (at your option) any later version.
 *
 * MZmine is distributed in the hope that it will be useful, but WITHOUT ANY WARRANTY; without even
 * the implied warranty of MERCHANTABILITY or FITNESS FOR A PARTICULAR PURPOSE. See the GNU General
 * Public License for more details.
 *
 * You should have received a copy of the GNU General Public License along with MZmine; if not,
 * write to the Free Software Foundation, Inc., 51 Franklin St, Fifth Floor, Boston, MA 02110-1301
 * USA
 */

package io.github.mzmine.gui.chartbasics.chartthemes;

import io.github.mzmine.gui.chartbasics.chartthemes.ChartThemeFactory.THEME;
import io.github.mzmine.util.MirrorChartFactory;
import java.awt.BasicStroke;
import java.awt.Color;
import java.awt.Font;
import java.awt.Paint;
import java.awt.Stroke;
import java.util.List;
import java.util.logging.Logger;
import javax.annotation.Nonnull;
import org.jfree.chart.JFreeChart;
import org.jfree.chart.StandardChartTheme;
import org.jfree.chart.axis.Axis;
import org.jfree.chart.axis.NumberAxis;
import org.jfree.chart.block.BlockBorder;
import org.jfree.chart.plot.CombinedDomainXYPlot;
import org.jfree.chart.plot.XYPlot;
import org.jfree.chart.renderer.category.StandardBarPainter;
import org.jfree.chart.renderer.xy.StandardXYBarPainter;
import org.jfree.chart.title.LegendTitle;
import org.jfree.chart.title.TextTitle;
import org.jfree.chart.ui.RectangleEdge;
import org.jfree.chart.ui.RectangleInsets;

/**
 * More options for the StandardChartTheme
 *
 * @author Robin Schmid (robinschmid@uni-muenster.de)
 */
public class EStandardChartTheme extends StandardChartTheme {

  public static final Logger logger = Logger.getLogger(EStandardChartTheme.class.getName());

  private static final long serialVersionUID = 1L;

  private static final Color DEFAULT_GRID_COLOR = Color.BLACK;
  private static final Color DEFAULT_CROSS_HAIR_COLOR = Color.BLACK;

  private static final boolean DEFAULT_CROSS_HAIR_VISIBLE = true;
  private static final Stroke DEFAULT_CROSS_HAIR_STROKE = new BasicStroke(1.0F,
          BasicStroke.CAP_BUTT, BasicStroke.JOIN_BEVEL, 1.0f, new float[]{5.0F, 3.0F}, 0.0F);

  // not final because we want themes without offsets for the export.
  private RectangleInsets DEFAULT_AXIS_OFFSET = new RectangleInsets(4, 4, 4, 4);
  private RectangleInsets MIRROR_PLOT_AXIS_OFFSET = new RectangleInsets(0, 4, 0, 4);

  private static final double TITLE_TOP_MARGIN = 5.0;

  public static final String XML_DESC = "ChartTheme";
  // master font
  protected Font masterFont;
  protected Color masterFontColor;

  // Chart appearance
  protected boolean isAntiAliased = true;
  // orientation : 0 - 2 (90 CW)

  protected boolean showTitle = false;
  protected boolean showLegend = true;
  protected boolean showSubtitle = true;
  protected boolean changeTitle = false;
  protected String title = "";


  protected Paint axisLinePaint = Color.black;
  // protected THEME themeID;

  protected boolean showXGrid = false, showYGrid = false;
  protected boolean showXAxis = true, showYAxis = true;

  protected boolean useXLabel, useYLabel;
  protected String xlabel, ylabel;
  protected Color clrXGrid, clrYGrid;


  public EStandardChartTheme(String name) {
    super(name);
    // this.themeID = themeID;

    setBarPainter(new StandardBarPainter());
    setXYBarPainter(new StandardXYBarPainter());

    // in theme
    setAntiAliased(false);
    setNoBackground(false);
    // general

    isAntiAliased = true;
    masterFont = new Font("Arial", Font.PLAIN, 11);
    masterFontColor = Color.black;

    setUseXLabel(false);
    setUseYLabel(false);

    setClrYGrid(DEFAULT_GRID_COLOR);
    setClrXGrid(DEFAULT_GRID_COLOR);
  }

  public EStandardChartTheme(THEME id, String name) {
    this(name);
  }

  public void setAll(boolean antiAlias, boolean showTitle, boolean noBG, Color cBG, Color cPlotBG,
                     boolean showXGrid, boolean showYGrid, boolean showXAxis, boolean showYAxis, Font fMaster,
                     Color cMaster, Font fAxesT, Color cAxesT, Font fAxesL, Color cAxesL, Font fTitle,
                     Color cTitle) {
    this.setAntiAliased(antiAlias);
    this.setShowTitle(showTitle);
    this.setNoBackground(noBG);
    this.setShowXGrid(showXGrid);
    this.setShowYGrid(showYGrid);
    this.setShowXAxis(showXAxis);
    this.setShowYAxis(showYAxis);
    //

    this.setExtraLargeFont(fTitle);
    this.setLargeFont(fAxesT);
    this.setRegularFont(fAxesL);
    this.setAxisLabelPaint(cAxesT);
    this.setTickLabelPaint(cAxesL);
    this.setTitlePaint(cTitle);

    this.setChartBackgroundPaint(cBG);
    this.setPlotBackgroundPaint(cPlotBG);
    this.setLegendBackgroundPaint(cBG);

    masterFont = fMaster;
    masterFontColor = cMaster;
  }

  @Override
  public void apply(@Nonnull JFreeChart chart) {
    assert chart != null;

    super.apply(chart);
    XYPlot p = chart.getXYPlot();

    // Cross hair and axis visibility colors
    applyToCrosshair(chart);
    applyToAxes(chart);

    // apply bg
    chart.setBackgroundPaint(this.getChartBackgroundPaint());
    chart.getPlot().setBackgroundPaint(this.getPlotBackgroundPaint());

    //
    chart.setAntiAlias(isAntiAliased());
    p.setBackgroundAlpha(isNoBackground() ? 0 : 1);

    //applyToTitles(chart);
    applyToLegend(chart);

  }


  public void applyToCrosshair(@Nonnull JFreeChart chart) {
    XYPlot p = chart.getXYPlot();
    p.setDomainCrosshairPaint(DEFAULT_CROSS_HAIR_COLOR);
    p.setRangeCrosshairPaint(DEFAULT_CROSS_HAIR_COLOR);
    p.setDomainCrosshairStroke(DEFAULT_CROSS_HAIR_STROKE);
    p.setRangeCrosshairStroke(DEFAULT_CROSS_HAIR_STROKE);
    p.setDomainCrosshairVisible(DEFAULT_CROSS_HAIR_VISIBLE);
    p.setRangeCrosshairVisible(DEFAULT_CROSS_HAIR_VISIBLE);
  }

  public void applyToAxes(@Nonnull JFreeChart chart) {
    XYPlot p = chart.getXYPlot();
    Axis domainAxis = p.getDomainAxis();
    Axis rangeAxis = p.getRangeAxis();

    p.setRangeGridlinesVisible(isShowYGrid());
    p.setRangeGridlinePaint(getClrYGrid());
    p.setDomainGridlinesVisible(isShowXGrid());
    p.setDomainGridlinePaint(getClrXGrid());
    p.setAxisOffset(DEFAULT_AXIS_OFFSET);

    // only apply labels to the main axes
    if (domainAxis != null && isUseXLabel()) {
      domainAxis.setLabel(getXlabel());
    }
    if (rangeAxis != null && isUseYLabel()) {
      rangeAxis.setLabel(getYlabel());
    }

    // all axes
    for (int i = 0; i < p.getDomainAxisCount(); i++) {
      NumberAxis a = (NumberAxis) p.getDomainAxis(i);
      if (a == null) {
        continue;
      }
      a.setTickMarkPaint(axisLinePaint);
      a.setAxisLinePaint(axisLinePaint);
      // visible?
      a.setVisible(showXAxis);
    }
    for (int i = 0; i < p.getRangeAxisCount(); i++) {
      NumberAxis a = (NumberAxis) p.getRangeAxis(i);
      if (a == null) {
        continue;
      }
      a.setTickMarkPaint(axisLinePaint);
      a.setAxisLinePaint(axisLinePaint);
      // visible?
      a.setVisible(showYAxis);
    }

    // mirror plots (CombinedDomainXYPlot) have subplots with their own range axes
    if (p instanceof CombinedDomainXYPlot) {
      CombinedDomainXYPlot mirrorPlot = (CombinedDomainXYPlot) p;
      mirrorPlot.setGap(0);
      mirrorPlot.setAxisOffset(MIRROR_PLOT_AXIS_OFFSET);
      for (XYPlot subplot : (List<XYPlot>) mirrorPlot.getSubplots()) {
        Axis ra = subplot.getRangeAxis();
        subplot.setAxisOffset(MIRROR_PLOT_AXIS_OFFSET);
        if (rangeAxis != null) {
          ra.setVisible(isShowYAxis());
          subplot.setRangeGridlinesVisible(isShowYGrid());
          subplot.setRangeGridlinePaint(getClrYGrid());
          subplot.setDomainGridlinesVisible(isShowXGrid());
          subplot.setDomainGridlinePaint(getClrXGrid());
          if (isUseYLabel()) {
            ra.setLabel(getYlabel());
          }
        }
      }
    }
  }

  public void applyToLegend(@Nonnull JFreeChart chart) {

    if (chart.getLegend() != null) {
      chart.getLegend().setBackgroundPaint(this.getChartBackgroundPaint());
    }

    fixLegend(chart);
  }

<<<<<<< HEAD
//  public void applyToTitles(@Nonnull JFreeChart chart) {
//    chart.getTitle().setVisible(isShowTitle());
//    if (isChangeTitle()) {
//      chart.getTitle().setText(getTitle());
//    }
//    chart.getSubtitles().forEach(s -> {
//      if (s != chart.getTitle() && s instanceof TextTitle textTitle) {
////        ((TextTitle) s).setFont(getRegularFont());
////        ((TextTitle) s).setMargin(TITLE_TOP_MARGIN, 0d, 0d, 0d);
//        textTitle.setVisible(isShowSubtitles());
////        ((TextTitle) s).setPaint(subtitleFontColor); // should be set by the theme itself.
////        subtitle color is set by the chart theme parameters
//
////        if (PaintScaleLegend.class.isAssignableFrom(s.getClass())) {
////          ((PaintScaleLegend) s)
////              .setBackgroundPaint(this.getChartBackgroundPaint());
////        }
//      }
//      if (s instanceof LegendTitle legendTitle) {
//        legendTitle.setVisible(isShowLegend());
//      }
//    });
//  }
=======
  public void applyToTitles(@Nonnull JFreeChart chart) {
    TextTitle title = chart.getTitle();
    if(title != null) {
      title.setVisible(isShowTitle());
      if (isChangeTitle()) {
        title.setText(getTitle());
      }
    }

    chart.getSubtitles().forEach(s -> {
      if (s != chart.getTitle() && s instanceof TextTitle) {
        TextTitle textTitle = (TextTitle)s;
//        ((TextTitle) s).setFont(getRegularFont());
//        ((TextTitle) s).setMargin(TITLE_TOP_MARGIN, 0d, 0d, 0d);
        textTitle.setVisible(isShowSubtitles());
//        ((TextTitle) s).setPaint(subtitleFontColor); // should be set by the theme itself.
//        subtitle color is set by the chart theme parameters

//        if (PaintScaleLegend.class.isAssignableFrom(s.getClass())) {
//          ((PaintScaleLegend) s)
//              .setBackgroundPaint(this.getChartBackgroundPaint());
//        }
      }
      if (s instanceof LegendTitle) {
        LegendTitle legendTitle = (LegendTitle) s;
        legendTitle.setVisible(isShowLegend());
      }
    });
  }
>>>>>>> d94ce3a7

  public boolean isNoBackground() {
    return ((Color) this.getPlotBackgroundPaint()).getAlpha() == 0;
  }

  public void setNoBackground(boolean state) {
    Color c = ((Color) this.getPlotBackgroundPaint());
    Color cchart = ((Color) this.getChartBackgroundPaint());
    this.setPlotBackgroundPaint(new Color(c.getRed(), c.getGreen(), c.getBlue(), state ? 0 : 255));
    this.setChartBackgroundPaint(
            new Color(cchart.getRed(), cchart.getGreen(), cchart.getBlue(), state ? 0 : 255));
    this.setLegendBackgroundPaint(
            new Color(cchart.getRed(), cchart.getGreen(), cchart.getBlue(), state ? 0 : 255));
  }


  /**
   * Fixes the legend item's colour after the colours of the datasets/series in the plot were
   * changed.
   *
   * @param chart The chart.
   */
  public static void fixLegend(JFreeChart chart) {
    XYPlot plot = chart.getXYPlot();
    LegendTitle oldLegend = chart.getLegend();
    if (oldLegend == null) {
      return;
    }

    RectangleEdge pos = oldLegend.getPosition();
    chart.removeLegend();

    LegendTitle newLegend;

    if (plot instanceof CombinedDomainXYPlot
            && (
            oldLegend.getSources()[0].getLegendItems().getItemCount() == MirrorChartFactory.tags.length
                    ||
                    oldLegend.getSources()[0].getLegendItems().getItemCount()
                            == MirrorChartFactory.tags.length * 2)) {

      newLegend = MirrorChartFactory.createLibraryMatchingLegend((CombinedDomainXYPlot) plot);
    } else {
      newLegend = new LegendTitle(plot);
    }

    newLegend.setPosition(pos);
    newLegend.setItemFont(oldLegend.getItemFont());
    chart.addLegend(newLegend);
    newLegend.setVisible(oldLegend.isVisible());
    newLegend.setFrame(BlockBorder.NONE);
  }

  // GETTERS AND SETTERS
  public boolean isShowLegend() {
    return showLegend;
  }

  public void setShowLegend(boolean showLegend) {
    this.showLegend = showLegend;
  }

  public boolean isShowSubtitle() {
    return showSubtitle;
  }

  public void setShowSubtitle(boolean showSubtitle) {
    this.showSubtitle = showSubtitle;
  }

  public Paint getAxisLinePaint() {
    return axisLinePaint;
  }

  public boolean isShowTitle() {
    return showTitle;
  }

  public boolean isAntiAliased() {
    return isAntiAliased;
  }

  public void setAntiAliased(boolean isAntiAliased) {
    this.isAntiAliased = isAntiAliased;
  }

  public void setShowTitle(boolean showTitle) {
    this.showTitle = showTitle;
  }

  public void setAxisLinePaint(Paint axisLinePaint) {
    this.axisLinePaint = axisLinePaint;
  }

  public void setShowXGrid(boolean showXGrid) {
    this.showXGrid = showXGrid;
  }

  public void setShowYGrid(boolean showYGrid) {
    this.showYGrid = showYGrid;
  }

  public boolean isShowXGrid() {
    return showXGrid;
  }

  public boolean isShowYGrid() {
    return showYGrid;
  }

  public boolean isShowXAxis() {
    return showXAxis;
  }

  public void setShowXAxis(boolean showXAxis) {
    this.showXAxis = showXAxis;
  }

  public boolean isShowYAxis() {
    return showYAxis;
  }

  public void setShowYAxis(boolean showYAxis) {
    this.showYAxis = showYAxis;
  }

  public Font getMasterFont() {
    return masterFont;
  }

  public Color getMasterFontColor() {
    return masterFontColor;
  }

  public void setMasterFont(Font masterFont) {
    this.masterFont = masterFont;
  }

  public void setMasterFontColor(Color masterFontColor) {
    this.masterFontColor = masterFontColor;
  }

  public void getShowSubtitles(boolean subtitleVisible) {
    this.showSubtitle = subtitleVisible;
  }

  public boolean isShowSubtitles() {
    return showSubtitle;
  }

  public boolean isUseXLabel() {
    return useXLabel;
  }

  public void setUseXLabel(boolean useXLabel) {
    this.useXLabel = useXLabel;
  }

  public boolean isUseYLabel() {
    return useYLabel;
  }

  public void setUseYLabel(boolean useYLabel) {
    this.useYLabel = useYLabel;
  }

  public String getXlabel() {
    return xlabel;
  }

  public void setXlabel(String xlabel) {
    this.xlabel = xlabel;
  }

  public String getYlabel() {
    return ylabel;
  }

  public void setYlabel(String ylabel) {
    this.ylabel = ylabel;
  }

  public Color getClrXGrid() {
    return clrXGrid;
  }

  public void setClrXGrid(Color clrXGrid) {
    this.clrXGrid = clrXGrid;
  }

  public Color getClrYGrid() {
    return clrYGrid;
  }

  public void setClrYGrid(Color clrYGrid) {
    this.clrYGrid = clrYGrid;
  }

  public RectangleInsets getDefaultAxisOffset() {
    return DEFAULT_AXIS_OFFSET;
  }

  /**
   * Should be set to 0 for exports
   *
   * @param defaultAxisOffset
   */
  public void setDefaultAxisOffset(RectangleInsets defaultAxisOffset) {
    DEFAULT_AXIS_OFFSET = defaultAxisOffset;
  }


  public RectangleInsets getMirrorPlotAxisOffset() {
    return MIRROR_PLOT_AXIS_OFFSET;
  }

  public void setMirrorPlotAxisOffset(RectangleInsets mirrorPlotAxisOffset) {
    MIRROR_PLOT_AXIS_OFFSET = mirrorPlotAxisOffset;
  }

  public boolean isChangeTitle() {
    return changeTitle;
  }

  public void setChangeTitle(boolean changeTitle) {
    this.changeTitle = changeTitle;
  }

  public String getTitle() {
    return title;
  }

  public void setTitle(String title) {
    this.title = title;
  }

}<|MERGE_RESOLUTION|>--- conflicted
+++ resolved
@@ -167,7 +167,7 @@
     chart.setAntiAlias(isAntiAliased());
     p.setBackgroundAlpha(isNoBackground() ? 0 : 1);
 
-    //applyToTitles(chart);
+    applyToTitles(chart);
     applyToLegend(chart);
 
   }
@@ -255,31 +255,6 @@
     fixLegend(chart);
   }
 
-<<<<<<< HEAD
-//  public void applyToTitles(@Nonnull JFreeChart chart) {
-//    chart.getTitle().setVisible(isShowTitle());
-//    if (isChangeTitle()) {
-//      chart.getTitle().setText(getTitle());
-//    }
-//    chart.getSubtitles().forEach(s -> {
-//      if (s != chart.getTitle() && s instanceof TextTitle textTitle) {
-////        ((TextTitle) s).setFont(getRegularFont());
-////        ((TextTitle) s).setMargin(TITLE_TOP_MARGIN, 0d, 0d, 0d);
-//        textTitle.setVisible(isShowSubtitles());
-////        ((TextTitle) s).setPaint(subtitleFontColor); // should be set by the theme itself.
-////        subtitle color is set by the chart theme parameters
-//
-////        if (PaintScaleLegend.class.isAssignableFrom(s.getClass())) {
-////          ((PaintScaleLegend) s)
-////              .setBackgroundPaint(this.getChartBackgroundPaint());
-////        }
-//      }
-//      if (s instanceof LegendTitle legendTitle) {
-//        legendTitle.setVisible(isShowLegend());
-//      }
-//    });
-//  }
-=======
   public void applyToTitles(@Nonnull JFreeChart chart) {
     TextTitle title = chart.getTitle();
     if(title != null) {
@@ -309,7 +284,6 @@
       }
     });
   }
->>>>>>> d94ce3a7
 
   public boolean isNoBackground() {
     return ((Color) this.getPlotBackgroundPaint()).getAlpha() == 0;
