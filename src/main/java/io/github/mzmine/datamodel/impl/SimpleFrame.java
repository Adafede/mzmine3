/*
 * Copyright 2006-2020 The MZmine Development Team
 *
 * This file is part of MZmine.
 *
 * MZmine is free software; you can redistribute it and/or modify it under the terms of the GNU
 * General Public License as published by the Free Software Foundation; either version 2 of the
 * License, or (at your option) any later version.
 *
 * MZmine is distributed in the hope that it will be useful, but WITHOUT ANY WARRANTY; without even
 * the implied warranty of MERCHANTABILITY or FITNESS FOR A PARTICULAR PURPOSE. See the GNU General
 * Public License for more details.
 *
 * You should have received a copy of the GNU General Public License along with MZmine; if not,
 * write to the Free Software Foundation, Inc., 51 Franklin St, Fifth Floor, Boston, MA 02110-1301
 * USA
 */

package io.github.mzmine.datamodel.impl;

import com.google.common.collect.ImmutableList;
import com.google.common.collect.Range;
import io.github.mzmine.datamodel.Frame;
import io.github.mzmine.datamodel.ImsMsMsInfo;
import io.github.mzmine.datamodel.MassSpectrumType;
import io.github.mzmine.datamodel.MobilityScan;
import io.github.mzmine.datamodel.MobilityType;
import io.github.mzmine.datamodel.PolarityType;
import io.github.mzmine.datamodel.RawDataFile;
import java.io.IOException;
import java.nio.DoubleBuffer;
import java.util.ArrayList;
import java.util.Comparator;
import java.util.HashSet;
import java.util.List;
import java.util.Objects;
import java.util.Optional;
import java.util.Set;
import javax.annotation.Nonnull;
import javax.annotation.Nullable;

/**
 * @author https://github.com/SteffenHeu
 * @see Frame
 */
public class SimpleFrame extends SimpleScan implements Frame {

<<<<<<< HEAD
  public static double numDp = 0d;

  @Override
  public synchronized void setDataPoints(@Nonnull double[] mzValues,
      @Nonnull double[] intensityValues) {
    super.setDataPoints(mzValues, intensityValues);
    numDp += mzValues.length;
  }

//  private final int numMobilitySpectra;
=======
>>>>>>> 10aa1009
  /**
   * key = scan num, value = mobility scan
   */
  private final List<MobilityScan> mobilitySubScans = new ArrayList<>();
  private final MobilityType mobilityType;
  private Set<ImsMsMsInfo> precursorInfos;
  private Range<Double> mobilityRange;

  private DoubleBuffer mobilityBuffer;
  private DoubleBuffer mobilityScanIntensityBuffer;
  private DoubleBuffer mobilityScanMzBuffer;

  public SimpleFrame(@Nonnull RawDataFile dataFile, int scanNumber, int msLevel,
      float retentionTime, double precursorMZ, int precursorCharge, @Nullable double[] mzValues,
      @Nullable double[] intensityValues, MassSpectrumType spectrumType, PolarityType polarity,
      String scanDefinition, @Nonnull Range<Double> scanMZRange, MobilityType mobilityType,
      @Nullable Set<ImsMsMsInfo> precursorInfos) {
    super(dataFile, scanNumber, msLevel, retentionTime, precursorMZ, precursorCharge, /*
         * fragmentScans,
         */
        mzValues, intensityValues, spectrumType, polarity, scanDefinition, scanMZRange);

    this.mobilityType = mobilityType;
    mobilityRange = Range.singleton(0.d);
    this.precursorInfos = Objects.requireNonNullElse(precursorInfos, new HashSet<>());
  }

  public void setDataPoints(double[] newMzValues, double[] newIntensityValues) {
    super.setDataPoints(getDataFile().getMemoryMapStorage(), newMzValues, newIntensityValues);
  }

  /**
   * @return The number of mobility resolved sub scans.
   */
  @Override
  public int getNumberOfMobilityScans() {
    return mobilitySubScans.size();
  }

  @Override
  @Nonnull
  public MobilityType getMobilityType() {
    return mobilityType;
  }

  @Override
  @Nonnull
  public Range<Double> getMobilityRange() {
    if (mobilityRange != null) {
      return mobilityRange;
    }
    return Range.singleton(0.0);
  }

  @Nonnull
  @Override
  public MobilityScan getMobilityScan(int num) {
    return Objects.requireNonNull(mobilitySubScans.get(num));
  }

  /**
   * @return Collection of mobility sub scans sorted by increasing scan num.
   */
  @Nonnull
  @Override
  public List<MobilityScan> getMobilityScans() {
    return ImmutableList.copyOf(mobilitySubScans);
  }

  /**
   * Not to be used during processing. Can only be called during raw data file reading before
   * finishWriting() was called.
   *
   * @param originalMobilityScans The mobility scans to store.
   */
  public void setMobilityScans(List<BuildingMobilityScan> originalMobilityScans) {
    if (mobilityScanIntensityBuffer != null || mobilityScanMzBuffer != null) {
      throw new IllegalStateException("Mobility scans can only be set to a frame once.");
    }

    // determine offsets for each mobility scan
    final int[] offsets = new int[originalMobilityScans.size()];

    offsets[0] = 0;
    for (int i = 1; i < offsets.length; i++) {
      int oldOffset = offsets[i - 1];
      int numPoints = originalMobilityScans.get(i - 1).getNumberOfDataPoints();
      offsets[i] = oldOffset + numPoints;
    }

    // now create a big array that contains all m/z and intensity values so we can store it in a single buffer
    final int numDatapoints =
        offsets[offsets.length - 1] + originalMobilityScans.get(offsets.length - 1)
            .getNumberOfDataPoints();

    numDp += numDatapoints;

    // now store all the data in a single array
    double[] data = new double[numDatapoints];
    int dpCounter = 0;
    for (int i = 0; i < originalMobilityScans.size(); i++) {
      BuildingMobilityScan currentScan = originalMobilityScans.get(i);
      double[] currentIntensities = currentScan.getIntensityValues();
      for (int j = 0; j < currentIntensities.length; j++) {
        data[dpCounter] = currentIntensities[j];
        dpCounter++;
      }
    }

    try {
      mobilityScanIntensityBuffer = getDataFile().getMemoryMapStorage().storeData(data);
    } catch (IOException e) {
      e.printStackTrace();
      mobilityScanIntensityBuffer = DoubleBuffer.wrap(data);
      data = new double[numDatapoints]; // cannot reuse the same array then
    }
    // same for mzs
    dpCounter = 0;
    for (int i = 0; i < originalMobilityScans.size(); i++) {
      BuildingMobilityScan currentScan = originalMobilityScans.get(i);
      double[] currentMzs = currentScan.getMzValues();
      for (int j = 0; j < currentMzs.length; j++) {
        data[dpCounter] = currentMzs[j];
        dpCounter++;
      }
    }

    try {
      mobilityScanMzBuffer = getDataFile().getMemoryMapStorage().storeData(data);
    } catch (IOException e) {
      e.printStackTrace();
      mobilityScanMzBuffer = DoubleBuffer.wrap(data);
    }

    // now create the scans
    for (int i = 0; i < originalMobilityScans.size(); i++) {
      MobilityScan scan = originalMobilityScans.get(i);
      mobilitySubScans.add(new SimpleMobilityScan(scan.getMobilityScanNumber(), this, offsets[i],
          scan.getNumberOfDataPoints(), scan.getBasePeakIndex()));
    }
  }

  @Override
  public double getMobilityForMobilityScanNumber(int mobilityScanIndex) {
    return mobilityBuffer.get(mobilityScanIndex);
  }

  @Override
  public double getMobilityForMobilityScan(MobilityScan scan) {
    // correct the index with an offset in case there is one.
    int index = mobilitySubScans.indexOf(scan) - mobilitySubScans.get(0).getMobilityScanNumber();
    if (index >= 0) {
      return mobilityBuffer.get(index);
    }
    throw new IllegalArgumentException("Mobility scan does not belong to this frame.");
  }

  @Override
  public DoubleBuffer getMobilities() {
    return mobilityBuffer;
  }

  @Nonnull
  @Override
  public Set<ImsMsMsInfo> getImsMsMsInfos() {
    return precursorInfos;
  }

  @Nullable
  @Override
  public ImsMsMsInfo getImsMsMsInfoForMobilityScan(int mobilityScanNumber) {
    if (precursorInfos == null) {
      return null;
    }
    Optional<ImsMsMsInfo> pcInfo = precursorInfos.stream()
        .filter(info -> info.getSpectrumNumberRange().contains(mobilityScanNumber)).findFirst();
    return pcInfo.orElse(null);
  }

  @Override
  public List<MobilityScan> getSortedMobilityScans() {
    List<MobilityScan> result = new ArrayList<>(mobilitySubScans);
    result.sort(Comparator.comparingDouble(MobilityScan::getMobility));
    return ImmutableList.copyOf(result);
  }

  public DoubleBuffer setMobilities(double[] mobilities) {
    try {
      mobilityBuffer = getDataFile().getMemoryMapStorage().storeData(mobilities);
    } catch (IOException e) {
      e.printStackTrace();
      mobilityBuffer = DoubleBuffer.wrap(mobilities);
    }
    if (mobilities.length != mobilitySubScans.size() && !mobilitySubScans.isEmpty()) {
      throw new IllegalArgumentException(
          "Mobility length does not match number of mobility scans.");
    }

    mobilityRange = Range.singleton(mobilities[0]);
    mobilityRange = mobilityRange.span(Range.singleton(mobilities[mobilities.length - 1]));
    return mobilityBuffer;
  }

  public void setPrecursorInfos(@Nullable Set<ImsMsMsInfo> precursorInfos) {
    this.precursorInfos = precursorInfos;
  }

  void getMobilityScanMzValues(SimpleMobilityScan scan, double[] dst) {
    assert scan.getNumberOfDataPoints() <= dst.length;
    mobilityScanMzBuffer.get(scan.getStorageOffset(), dst, 0, scan.getNumberOfDataPoints());
  }

  void getMobilityScanIntensityValues(SimpleMobilityScan scan, double[] dst) {
    assert scan.getNumberOfDataPoints() <= dst.length;
    mobilityScanIntensityBuffer.get(scan.getStorageOffset(), dst, 0, scan.getNumberOfDataPoints());
  }

  double getMobilityScanMzValue(SimpleMobilityScan scan, int index) {
    assert index < scan.getNumberOfDataPoints();
    return mobilityScanMzBuffer.get(scan.getStorageOffset() + index);
  }

  double getMobilityScanIntensityValue(SimpleMobilityScan scan, int index) {
    assert index < scan.getNumberOfDataPoints();
    return mobilityScanIntensityBuffer.get(scan.getStorageOffset() + index);
  }

}<|MERGE_RESOLUTION|>--- conflicted
+++ resolved
@@ -45,19 +45,7 @@
  */
 public class SimpleFrame extends SimpleScan implements Frame {
 
-<<<<<<< HEAD
-  public static double numDp = 0d;
-
-  @Override
-  public synchronized void setDataPoints(@Nonnull double[] mzValues,
-      @Nonnull double[] intensityValues) {
-    super.setDataPoints(mzValues, intensityValues);
-    numDp += mzValues.length;
-  }
-
 //  private final int numMobilitySpectra;
-=======
->>>>>>> 10aa1009
   /**
    * key = scan num, value = mobility scan
    */
@@ -152,8 +140,6 @@
     final int numDatapoints =
         offsets[offsets.length - 1] + originalMobilityScans.get(offsets.length - 1)
             .getNumberOfDataPoints();
-
-    numDp += numDatapoints;
 
     // now store all the data in a single array
     double[] data = new double[numDatapoints];
