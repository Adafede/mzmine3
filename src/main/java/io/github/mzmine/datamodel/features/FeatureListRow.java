/*
 * Copyright 2006-2021 The MZmine Development Team
 *
 * This file is part of MZmine.
 *
 * MZmine is free software; you can redistribute it and/or modify it under the terms of the GNU
 * General Public License as published by the Free Software Foundation; either version 2 of the
 * License, or (at your option) any later version.
 *
 * MZmine is distributed in the hope that it will be useful, but WITHOUT ANY WARRANTY; without even
 * the implied warranty of MERCHANTABILITY or FITNESS FOR A PARTICULAR PURPOSE. See the GNU
 * General Public License for more details.
 *
 * You should have received a copy of the GNU General Public License along with MZmine; if not,
 * write to the Free Software Foundation, Inc., 51 Franklin St, Fifth Floor, Boston, MA 02110-1301 USA.
 *
 */

package io.github.mzmine.datamodel.features;

import com.google.common.collect.Range;
import io.github.mzmine.datamodel.FeatureIdentity;
import io.github.mzmine.datamodel.FeatureInformation;
import io.github.mzmine.datamodel.FeatureStatus;
import io.github.mzmine.datamodel.IsotopePattern;
import io.github.mzmine.datamodel.RawDataFile;
import io.github.mzmine.datamodel.Scan;
import io.github.mzmine.datamodel.features.compoundannotations.CompoundDBAnnotation;
import io.github.mzmine.datamodel.features.types.DataType;
import io.github.mzmine.datamodel.identities.iontype.IonIdentity;
import io.github.mzmine.modules.dataprocessing.id_formulaprediction.ResultFormula;
import io.github.mzmine.modules.dataprocessing.id_lipididentification.lipidutils.MatchedLipid;
import io.github.mzmine.util.spectraldb.entry.SpectralDBAnnotation;
import java.util.ArrayList;
import java.util.List;
import java.util.Objects;
import java.util.stream.Stream;
import org.jetbrains.annotations.ApiStatus.ScheduledForRemoval;
import org.jetbrains.annotations.NotNull;
import org.jetbrains.annotations.Nullable;

/**
 * Interface representing feature list row
 */
public interface FeatureListRow extends ModularDataModel {

  /**
   * Return raw data with features on this row
   */
  List<RawDataFile> getRawDataFiles();

  /**
   * Returns ID of this row
   */
  Integer getID();

  /**
   * Returns number of features assigned to this row
   */
  int getNumberOfFeatures();

  // Helper methods
  Range<Double> getMZRange();

  /**
   * Return features assigned to this row
   */
  List<ModularFeature> getFeatures();

  /**
   * Returns feature for given raw data file
   */
  @Nullable Feature getFeature(RawDataFile rawData);

  /**
   * Add a feature and update all row bindings
   */
  default void addFeature(RawDataFile rawData, Feature feature) {
    addFeature(rawData, feature, true);
  }

  /**
   * add feature and choose to update values by row bindings.
   *
   * @param rawData             associated raw data file
   * @param feature             added feature
   * @param updateByRowBindings updates values by row bindings if true. In case multiple features
   *                            are added, this option may be set to false. Remember to call {@link
   *                            #applyRowBindings()}.
   */
  void addFeature(RawDataFile rawData, Feature feature, boolean updateByRowBindings);


  /**
   * apply row bindings of the feature list (if available) to this row
   */
  default void applyRowBindings() {
    final FeatureList featureList = getFeatureList();
    if (featureList != null) {
      featureList.applyRowBindings(this);
    }
  }

  /**
   * Remove a feature
   */
  void removeFeature(RawDataFile file);

  /**
   * Has a feature?
   */
  boolean hasFeature(Feature feature);

  /**
   * Has a feature?
   */
  boolean hasFeature(RawDataFile rawData);

  /**
   * Returns average M/Z for features on this row
   */
  Double getAverageMZ();

  /**
   * Sets average mz for this row
   */
  void setAverageMZ(Double averageMZ);

  /**
   * Returns average RT for features on this row
   */
  Float getAverageRT();

  /**
   * Sets average rt for this row
   */
  void setAverageRT(Float averageRT);

  /**
   * Returns average mobility for features on this row
   */
  @Nullable Float getAverageMobility();

  @Nullable Float getAverageCCS();

  /**
   * Returns average height for features on this row
   */
  Float getAverageHeight();

  /**
   * Returns the charge for feature on this row. If more charges are found 0 is returned
   */
  Integer getRowCharge();

  /**
   * Returns average area for features on this row
   */
  Float getAverageArea();

  /**
   * Returns comment for this row
   */
  String getComment();

  /**
   * Sets comment for this row
   */
  void setComment(String comment);

  /**
   * Add a new identity candidate (result of identification method)
   *
   * @param identity  New feature identity
   * @param preffered boolean value to define this identity as preferred identity
   * @deprecated To be replaced by {@link #get(DataType)} and {@link #set(DataType, Object)} and the
   * corresponding data types.
   */
  @Deprecated
  @ScheduledForRemoval
  void addFeatureIdentity(FeatureIdentity identity, boolean preffered);

  /**
   * Remove identity candidate
   *
   * @param identity Feature identity
   * @deprecated To be replaced by {@link #get(DataType)} and {@link #set(DataType, Object)} and the
   * corresponding data types.
   */
  @Deprecated
  @ScheduledForRemoval
  void removeFeatureIdentity(FeatureIdentity identity);

  /**
   * Returns all candidates for this feature's identity
   *
   * @return Identity candidates
   * @deprecated To be replaced by {@link #get(DataType)} and {@link #set(DataType, Object)} and the
   * corresponding data types.
   */
  @Deprecated
  @ScheduledForRemoval
  List<FeatureIdentity> getPeakIdentities();

  /**
   * Returns preferred feature identity among candidates
   *
   * @return Preferred identity
   * @deprecated To be replaced by {@link #get(DataType)} and {@link #set(DataType, Object)} and the
   * corresponding data types.
   */
  @Deprecated
  @ScheduledForRemoval
  FeatureIdentity getPreferredFeatureIdentity();

  /**
   * Sets a preferred feature identity among candidates
   *
   * @param identity Preferred identity
   * @deprecated To be replaced by {@link #get(DataType)} and {@link #set(DataType, Object)} and the
   * corresponding data types.
   */
  @Deprecated
  @ScheduledForRemoval
  void setPreferredFeatureIdentity(FeatureIdentity identity);

  /**
   * Returns FeatureInformation
   */
  FeatureInformation getFeatureInformation();

  /**
   * Adds a new FeatureInformation object.
   * <p>
   * FeatureInformation is used to keep extra information about features in the form of a map
   * <propertyName, propertyValue>
   *
   * @param featureInformation object
   */

  void setFeatureInformation(FeatureInformation featureInformation);

  /**
   * Returns maximum raw data point intensity among all features in this row
   *
   * @return Maximum intensity
   */
  Float getMaxDataPointIntensity();

  /**
   * Returns the most intense feature in this row
   */
  Feature getBestFeature();

  /**
   * Returns the most intense fragmentation scan in this row
   */
  Scan getMostIntenseFragmentScan();

  /**
   * Returns all fragmentation scans of this row
   */
  @NotNull List<Scan> getAllFragmentScans();

  /**
   * Returns the most intense isotope pattern in this row. If there are no isotope patterns present
   * in the row, returns null.
   */
  IsotopePattern getBestIsotopePattern();

  @Nullable FeatureList getFeatureList();

  void setFeatureList(@NotNull FeatureList flist);

  /**
   *
   * @return A list of all compound annotations.
   */
  @NotNull List<CompoundDBAnnotation> getCompoundAnnotations();

  /**
   * Appends a compound annotation.
   * @param id
   */
  void addCompoundAnnotation(CompoundDBAnnotation id);

  /**
   *
   * @param annotations sets all compound annotations.
   */
  void setCompoundAnnotations(List<CompoundDBAnnotation> annotations);

  void addSpectralLibraryMatch(SpectralDBAnnotation id);
<<<<<<< HEAD
=======

  boolean isIdentified();
>>>>>>> a99ea6ea

  /**
   * Correlated features grouped
   *
   * @return
   */
  RowGroup getGroup();

  /**
   * Correlated features grouped
   *
   * @param group
   */
  void setGroup(RowGroup group);

  /**
   * The list of ion identities
   *
   * @return null or the current list. First element is the "preferred" element
   */
  @Nullable List<IonIdentity> getIonIdentities();

  /**
   * Set the list of ion identities with the first element being the preferred
   *
   * @param ions list of ion identities
   */
  void setIonIdentities(@Nullable List<IonIdentity> ions);

  /**
   * Adds the ion identity as the preferred (first element) of the list
   *
   * @param ion the preferred ion identity
   */
  default void addIonIdentity(IonIdentity ion) {
    this.addIonIdentity(ion, true);
  }

  /**
   * Adds the ion as first or last element of the list.
   *
   * @param ion        the ion identity
   * @param markAsBest true: add as first element; false add as last element
   */
  default void addIonIdentity(IonIdentity ion, boolean markAsBest) {
    // unmodifiable list
    List<IonIdentity> ionIdentities = getIonIdentities();

    if (ionIdentities == null || ionIdentities.isEmpty()) {
      setIonIdentities(List.of(ion));
      return;
    }

    // remove first
    ArrayList<IonIdentity> newList = new ArrayList<>(ionIdentities);
    newList.remove(ion);

    if (markAsBest) {
      newList.add(0, ion);
    } else {
      newList.add(ion);
    }
    setIonIdentities(newList);
  }

  /**
   * Clear all ion identities
   */
  default void clearIonIdentites() {
    setIonIdentities(null);
  }

  /**
   * The first element of {@link #getIonIdentities()}
   *
   * @return the preferred (first) element of all ion identities
   */
  @Nullable
  default IonIdentity getBestIonIdentity() {
    List<IonIdentity> ionIdentities = getIonIdentities();
    return ionIdentities != null && !ionIdentities.isEmpty() ? ionIdentities.get(0) : null;
  }

  /**
   * Set the best ion identity (the first element of the list)
   *
   * @param ion the preferred ion
   */
  default void setBestIonIdentity(@NotNull IonIdentity ion) {
    addIonIdentity(ion, true);
  }

  /**
   * Has at least one ion identity
   */
  default boolean hasIonIdentity() {
    List<IonIdentity> ionIdentities = getIonIdentities();
    return ionIdentities != null && !ionIdentities.isEmpty();
  }

  /**
   * Remove ion identity if available
   *
   * @param ion the ion to remove
   */
  default boolean removeIonIdentity(IonIdentity ion) {
    List<IonIdentity> ionIdentities = getIonIdentities();
    if (ionIdentities != null) {
      ionIdentities = new ArrayList<>(ionIdentities);
      boolean removed = ionIdentities.remove(ion);
      if (removed) {
        setIonIdentities(ionIdentities.isEmpty() ? null : ionIdentities);
      }
      return removed;
    }
    return false;
  }

  /**
   * Returns the group ID
   *
   * @return return the group ID or -1 if not part of a group {@link #getGroup()}
   */
  default int getGroupID() {
    RowGroup g = getGroup();
    return g == null ? -1 : g.groupID;
  }

  List<ResultFormula> getFormulas();

  void setFormulas(List<ResultFormula> formulas);

  /**
   * Checks if MS2 fragmentation data is available
   *
   * @return true if this row has at least 1 MS2 spectrum
   */
  default boolean hasMs2Fragmentation() {
    // should be faster. Best fragmentation loops through all spectra to find best
    final List<Scan> ms2 = getAllFragmentScans();
    return ms2 != null && !ms2.isEmpty();
  }

  /**
   * The intensity summed over all features
   *
   * @return sum of all feature heights
   */
  default double getSumIntensity() {
    return this.getFeatures().stream().filter(Objects::nonNull)
        .filter(f -> f.getFeatureStatus() != FeatureStatus.UNKNOWN).mapToDouble(Feature::getHeight)
        .sum();
  }

  /**
   * Set and override the list of matches
   *
   * @param matches new list of matches
   */
  void setSpectralLibraryMatch(List<SpectralDBAnnotation> matches);

  /**
   * List of library matches sorted from best (index 0) to last match
   *
   * @return list of library matches or an empty list
   */
  @NotNull List<SpectralDBAnnotation> getSpectralLibraryMatches();

  /**
   * Add annotations from lipid search
   *
   * @param matchedLipid the matched lipid
   */
  void addLipidAnnotation(MatchedLipid matchedLipid);

  // -- ModularFeatureListRow additions
  Stream<ModularFeature> streamFeatures();

  void addSpectralLibraryMatches(List<SpectralDBAnnotation> matches);

  @Nullable Range<Float> getMobilityRange();

  /**
   * Checks for an isotope pattern with >1 data points (main signal plus 1)
   *
   * @return true if isotope pattern available with at least two signals
   */
  boolean hasIsotopePattern();
}<|MERGE_RESOLUTION|>--- conflicted
+++ resolved
@@ -291,11 +291,8 @@
   void setCompoundAnnotations(List<CompoundDBAnnotation> annotations);
 
   void addSpectralLibraryMatch(SpectralDBAnnotation id);
-<<<<<<< HEAD
-=======
 
   boolean isIdentified();
->>>>>>> a99ea6ea
 
   /**
    * Correlated features grouped
