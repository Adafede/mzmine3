package io.github.mzmine.datamodel.features;

import io.github.mzmine.datamodel.features.correlation.R2RCorrMap;
import io.github.mzmine.datamodel.features.correlation.R2RMS2Similarity;
import io.github.mzmine.datamodel.features.correlation.R2RMap;
import com.google.common.collect.Range;
import io.github.mzmine.datamodel.RawDataFile;
import io.github.mzmine.datamodel.Scan;
import io.github.mzmine.datamodel.features.types.DataType;
import io.github.mzmine.datamodel.features.types.ManualAnnotationType;
import io.github.mzmine.datamodel.features.types.numbers.IDType;
import io.github.mzmine.util.MemoryMapStorage;
import java.text.DateFormat;
import java.text.SimpleDateFormat;
import java.util.ArrayList;
import java.util.Arrays;
import java.util.Date;
import java.util.DoubleSummaryStatistics;
import java.util.HashMap;
import java.util.LinkedHashMap;
import java.util.List;
import java.util.Map;
import java.util.Objects;
import java.util.stream.Collectors;
import java.util.stream.Stream;
import javafx.collections.FXCollections;
import javafx.collections.ObservableList;
import javafx.collections.ObservableMap;
import javax.annotation.Nonnull;
import javax.annotation.Nullable;


public class ModularFeatureList implements FeatureList {

  /**
   * The storage of this feature list. May be null if data points of features shall be stored in
   * ram.
   */
  @Nullable
  private final MemoryMapStorage memoryMapStorage;

  // columns: summary of all
  // using LinkedHashMaps to save columns order according to the constructor
  // TODO do we need two maps? We could have ObservableMap of LinkedHashMap
  private ObservableMap<Class<? extends DataType>, DataType> rowTypes =
      FXCollections.observableMap(new LinkedHashMap<>());

  // TODO do we need two maps? We could have ObservableMap of LinkedHashMap
  private ObservableMap<Class<? extends DataType>, DataType> featureTypes =
      FXCollections.observableMap(new LinkedHashMap<>());

  // bindings for values
  private final List<RowBinding> rowBindings = new ArrayList<>();

  public static final DateFormat DATA_FORMAT = new SimpleDateFormat("yyyy/MM/dd HH:mm:ss");

  // unmodifiable list
  private final ObservableList<RawDataFile> dataFiles;
  private final ObservableMap<RawDataFile, List<? extends Scan>> selectedScans;
  private ObservableList<FeatureListRow> featureListRows;
  private String name;
  private ObservableList<FeatureListAppliedMethod> descriptionOfAppliedTasks;
  private String dateCreated;
  private Range<Double> mzRange;
  private Range<Float> rtRange;

  // grouping
  private R2RMap<R2RMS2Similarity> ms2SimilarityMap;
  private RowGroupList groups;
  private R2RCorrMap correlationMap;


  public ModularFeatureList(String name, @Nullable MemoryMapStorage storage,
      @Nonnull RawDataFile... dataFiles) {
    this(name, storage, List.of(dataFiles));
  }

<<<<<<< HEAD
=======
  /*public ModularFeatureList(String name, @Nonnull List<RawDataFile> dataFiles) {
    this(name,null, dataFiles);
  }*/

>>>>>>> 617299a2
  public ModularFeatureList(String name, @Nullable MemoryMapStorage storage,
      @Nonnull List<RawDataFile> dataFiles) {
    this.name = name;
    this.dataFiles = FXCollections.observableList(dataFiles);
    featureListRows = FXCollections.observableArrayList();
    descriptionOfAppliedTasks = FXCollections.observableArrayList();
    dateCreated = DATA_FORMAT.format(new Date());
    selectedScans = FXCollections.observableMap(new HashMap<>());
    this.memoryMapStorage = storage;

    // only a few standard types
    addRowType(new IDType());
    addRowType(new ManualAnnotationType());
  }

  @Override
  public String getName() {
    return name;
  }

  @Override
  public String toString() {
    return name;
  }

  /**
   * The selected scans to build this feature/chromatogram
   *
   * @param file  the data file of the scans
   * @param scans all filtered scans that were used to build the chromatogram in the first place.
   *              For ion mobility data, the Frames are returned
   */
  public void setSelectedScans(@Nonnull RawDataFile file, @Nullable List<? extends Scan> scans) {
    selectedScans.put(file, scans);
  }

  /**
   * @param file the data file
   * @return The scans used to build this feature list. For ion mobility data, the frames are
   * returned.
   */
  @Nullable
  public List<? extends Scan> getSeletedScans(@Nonnull RawDataFile file) {
    return selectedScans.get(file);
  }

  /**
   * Bind row types to feature types to calculate averages, sums, min, max, counts.
   *
   * @param bindings list of bindings
   */
  public void addRowBinding(@Nonnull List<RowBinding> bindings) {
    for (RowBinding b : bindings) {
      rowBindings.add(b);
      // add missing row types, that are based on RowBindings
      addRowType(b.getRowType());
      // apply to all rows
      modularStream().forEach(b::apply);
    }
  }

  public void addRowBinding(@Nonnull RowBinding... bindings) {
    addRowBinding(Arrays.asList(bindings));
  }

  /**
   * Apply all bindings to all this row
   *
   * @param row
   */
  private void applyRowBindings(ModularFeatureListRow row) {
    rowBindings.forEach(bind -> bind.apply(row));
  }

  /**
   * Summary of all feature type columns
   *
   * @return
   */
  public ObservableMap<Class<? extends DataType>, DataType> getFeatureTypes() {
    return featureTypes;
  }

  public void addFeatureType(@Nonnull List<DataType<?>> types) {
    for (DataType<?> type : types) {
      if (!featureTypes.containsKey(type.getClass())) {
        // all {@link ModularFeature} will automatically add a default property to their data map
        featureTypes.put(type.getClass(), type);
        // add row bindings
        addRowBinding(type.createDefaultRowBindings());
      }
    }
  }

  public void addFeatureType(@Nonnull DataType<?>... types) {
    addFeatureType(Arrays.asList(types));
  }

  public void addRowType(@Nonnull List<DataType<?>> types) {
    for (DataType<?> type : types) {
      if (!rowTypes.containsKey(type.getClass())) {
        // add row type - all rows will automatically generate a default property for this type in
        // their data map
        rowTypes.put(type.getClass(), type);
      }
    }
  }

  public void addRowType(@Nonnull DataType<?>... types) {
    addRowType(Arrays.asList(types));
  }

  /**
   * Row type columns
   *
   * @return
   */
  public ObservableMap<Class<? extends DataType>, DataType> getRowTypes() {
    return rowTypes;
  }

  /**
   * Returns number of raw data files participating in the alignment
   */
  @Override
  public int getNumberOfRawDataFiles() {
    return dataFiles.size();
  }

  /**
   * Returns all raw data files participating in the alignment
   *
   * @return
   */
  @Override
  public ObservableList<RawDataFile> getRawDataFiles() {
    return dataFiles;
  }

  @Override
  public RawDataFile getRawDataFile(int i) {
    if (i >= 0 && i < dataFiles.size()) {
      return dataFiles.get(i);
    } else {
      return null;
    }
  }

  /**
   * Returns number of rows
   */
  @Override
  public int getNumberOfRows() {
    return featureListRows.size();
  }

  /**
   * Returns the feature of a given raw data file on a give row of the alignment result
   *
   * @param row Row of the alignment result
   * @param raw Raw data file where the feature is detected/estimated
   */
  @Override
  public ModularFeature getFeature(int row, RawDataFile raw) {
    return ((ModularFeatureListRow) featureListRows.get(row)).getFilesFeatures().get(raw);
  }

  /**
   * Returns all features for a raw data file
   */
  @Override
  public ObservableList<Feature> getFeatures(RawDataFile raw) {
    ObservableList<Feature> features = FXCollections.observableArrayList();
    for (int row = 0; row < getNumberOfRows(); row++) {
      ModularFeature f = getFeature(row, raw);
      if (f != null) {
        features.add(f);
      }
    }
    return features;
  }

  /**
   * Returns all features on one row
   */
  @Override
  public FeatureListRow getRow(int row) {
    return featureListRows.get(row);
  }

  @Override
  public ObservableList<FeatureListRow> getRows() {
    return featureListRows;
  }

  @Override
  public List<FeatureListRow> getRowsInsideMZRange(Range<Double> mzRange) {
    Range<Float> all = Range.all();
    return getRowsInsideScanAndMZRange(all, mzRange);
  }

  @Override
  public List<FeatureListRow> getRowsInsideScanRange(Range<Float> rtRange) {
    Range<Double> all = Range.all();
    return getRowsInsideScanAndMZRange(rtRange, all);
  }

  @Override
  public List<FeatureListRow> getRowsInsideScanAndMZRange(Range<Float> rtRange,
      Range<Double> mzRange) {
    // TODO handle if mz or rt is not present
    return modularStream().filter(
        row -> rtRange.contains(row.getAverageRT()) && mzRange.contains(row.getAverageMZ()))
        .collect(Collectors.toCollection(FXCollections::observableArrayList));
  }

  @Override
  public void addRow(FeatureListRow row) {
    if (!(row instanceof ModularFeatureListRow)) {
      throw new IllegalArgumentException(
          "Can not add non-modular feature list row to modular feature list");
    }
    ModularFeatureListRow modularRow = (ModularFeatureListRow) row;

    ObservableList<RawDataFile> myFiles = this.getRawDataFiles();
    for (RawDataFile testFile : modularRow.getRawDataFiles()) {
      if (!myFiles.contains(testFile)) {
        throw (new IllegalArgumentException(
            "Data file " + testFile + " is not in this feature list"));
      }
    }

    featureListRows.add(modularRow);
    applyRowBindings(modularRow);

    // TODO solve with bindings
    // max intensity
    // ranges
  }


  /**
   * Returns all features overlapping with a retention time range
   *
   * @param rtRange Retention time range
   * @return List of features
   */
  @Override
  public List<Feature> getFeaturesInsideScanRange(RawDataFile raw, Range<Float> rtRange) {
    Range<Double> all = Range.all();
    return getFeaturesInsideScanAndMZRange(raw, rtRange, all);
  }

  /**
   * @see FeatureList#getFeaturesInsideMZRange
   */
  @Override
  public List<Feature> getFeaturesInsideMZRange(RawDataFile raw, Range<Double> mzRange) {
    Range<Float> all = Range.all();
    return getFeaturesInsideScanAndMZRange(raw, all, mzRange);
  }

  /**
   * @see FeatureList#getFeaturesInsideScanAndMZRange
   */
  @Override
  public List<Feature> getFeaturesInsideScanAndMZRange(RawDataFile raw,
      Range<Float> rtRange,
      Range<Double> mzRange) {
    // TODO solve with bindings and check for rt or mz presence in row
    return modularStream().map(ModularFeatureListRow::getFilesFeatures).map(map -> map.get(raw))
        .filter(Objects::nonNull)
        .filter(
            f -> rtRange.contains(f.getRT()) && mzRange.contains(f.getMZ()))
        .collect(Collectors.toCollection(FXCollections::observableArrayList));
  }

  /**
   * @see FeatureList#removeRow(FeatureListRow)
   */
  @Override
  public void removeRow(FeatureListRow row) {
    featureListRows.remove(row);
    updateMaxIntensity();
  }

  /**
   * @see FeatureList#removeRow(FeatureListRow)
   */
  @Override
  public void removeRow(int rowNum) {
    removeRow(featureListRows.get(rowNum));
  }

  private void updateMaxIntensity() {
    // TODO
    // binding
  }

  @Override
  public Stream<FeatureListRow> stream() {
    return featureListRows.stream();
  }

  public Stream<ModularFeatureListRow> modularStream() {
    return featureListRows.stream().map(row -> (ModularFeatureListRow) row);
  }

  @Override
  public Stream<FeatureListRow> parallelStream() {
    return featureListRows.parallelStream();
  }

  public Stream<ModularFeatureListRow> modularParallelStream() {
    return featureListRows.parallelStream().map(row -> (ModularFeatureListRow) row);
  }

  @Override
  public Stream<Feature> streamFeatures() {
    return stream().flatMap(row -> row.getFeatures().stream()).filter(Objects::nonNull);
  }

  public Stream<ModularFeature> modularStreamFeatures() {
    return streamFeatures().map(feature -> (ModularFeature) feature);
  }

  @Override
  public Stream<Feature> parallelStreamFeatures() {
    return parallelStream().flatMap(row -> row.getFeatures().stream())
        .filter(Objects::nonNull);
  }

  public Stream<ModularFeature> modularParallelStreamFeatures() {
    return parallelStreamFeatures().map(feature -> (ModularFeature) feature);
  }

  /**
   * @see FeatureList#getFeatureListRowNum(Feature)
   */
  @Override
  public int getFeatureListRowNum(Feature feature) {
    for (int i = 0; i < featureListRows.size(); i++) {
      if (featureListRows.get(i).hasFeature(feature)) {
        return i;
      }
    }
    return -1;
  }

  /**
   * @see FeatureList#getDataPointMaxIntensity()
   */
  @Override
  public double getDataPointMaxIntensity() {
    // TODO max intensity by binding
    return 0;
  }

  @Override
  public boolean hasRawDataFile(RawDataFile hasFile) {
    return dataFiles.contains(hasFile);
  }

  @Override
  public FeatureListRow getFeatureRow(Feature feature) {
    return stream().filter(row -> row.hasFeature(feature)).findFirst().orElse(null);
  }

  @Override
  public FeatureListRow findRowByID(int id) {
    return stream().filter(r -> r.getID() == id).findFirst().orElse(null);
  }

  @Override
  public void setName(String name) {
    this.name = name;
  }

  @Override
  public void addDescriptionOfAppliedTask(FeatureListAppliedMethod appliedMethod) {
    descriptionOfAppliedTasks.add(appliedMethod);
  }

  @Override
  public ObservableList<FeatureListAppliedMethod> getAppliedMethods() {
    return descriptionOfAppliedTasks;
  }

  @Override
  public String getDateCreated() {
    return dateCreated;
  }

  @Override
  public void setDateCreated(String date) {
    this.dateCreated = date;
  }


  // TODO: if this method would be called frequently, then store and update whole mz range in
  //  a private variable during rows initialization
  @Override
  public Range<Double> getRowsMZRange() {
    if (getRows().isEmpty()) {
      return Range.singleton(0d);
    }

    updateMaxIntensity(); // Update range before returning value

    DoubleSummaryStatistics mzStatistics = getRows().stream()
        .map(FeatureListRow::getAverageMZ)
        .collect(Collectors.summarizingDouble((Double::doubleValue)));

    return Range.closed(mzStatistics.getMin(), mzStatistics.getMax());
  }

  // TODO: if this method would be called frequently, then store and update whole rt range in
  //  a private variable during rows initialization
  @Override
  public Range<Float> getRowsRTRange() {
    if (getRows().isEmpty()) {
      return Range.singleton(0f);
    }

    updateMaxIntensity(); // Update range before returning value

    DoubleSummaryStatistics rtStatistics = getRows().stream()
        .map(row -> (double) (row).getAverageRT())
        .collect(Collectors.summarizingDouble((Double::doubleValue)));

    return Range.closed((float) rtStatistics.getMin(), (float) rtStatistics.getMax());
  }



  @Override
  public void setGroups(RowGroupList groups) {
    this.groups = groups;
  }

  @Override
  public RowGroupList getGroups() {
    return groups;
  }

  @Override
  public void addR2RSimilarity(FeatureListRow a, FeatureListRow b, R2RMS2Similarity similarity) {
    if (ms2SimilarityMap == null)
      ms2SimilarityMap = new R2RMap<>();
    ms2SimilarityMap.add(a, b, similarity);
  }

  @Override
  public void addR2RSimilarity(R2RMap<R2RMS2Similarity> map) {
    if (ms2SimilarityMap == null)
      this.ms2SimilarityMap = map;
    else
      this.ms2SimilarityMap.putAll(map);
  }

  @Override
  public R2RMap<R2RMS2Similarity> getR2RSimilarityMap() {
    return ms2SimilarityMap;
  }

  /**
   * create copy of all feature list rows and features
   *
   * @param title the new title
   * @return
   */
  public ModularFeatureList createCopy(String title, @Nullable MemoryMapStorage storage) {
<<<<<<< HEAD
    return createCopy(title, storage, this.getRawDataFiles());
  }
  /**
   * create copy of all feature list rows and features
   *
   * @param title
   * @return
   */
  public ModularFeatureList createCopy(String title, @Nullable MemoryMapStorage storage, List<RawDataFile> dataFiles) {
    ModularFeatureList flist = new ModularFeatureList(title, storage, dataFiles);

    // key is original row and value is copied row
    Map<FeatureListRow, ModularFeatureListRow> mapCopied = new HashMap<>();
=======
    return createCopy(title, storage, getRawDataFiles());
  }


  /**
   * create copy of all feature list rows and features. Use a different list of raw data files
   *
   * @param title     the new title
   * @param dataFiles the new list of raw data files
   * @return
   */
  public ModularFeatureList createCopy(String title, @Nullable MemoryMapStorage storage,
      List<RawDataFile> dataFiles) {
    ModularFeatureList flist = new ModularFeatureList(title, storage, dataFiles);
>>>>>>> 617299a2
    // copy all rows and features
    for(FeatureListRow row : this.getRows()) {
      ModularFeatureListRow copyRow = new ModularFeatureListRow(flist, (ModularFeatureListRow) row, true);
      flist.addRow(copyRow);
      mapCopied.put(row, copyRow);
    }

    // Load previous applied methods
    for (FeatureListAppliedMethod proc : this.getAppliedMethods()) {
      flist.addDescriptionOfAppliedTask(proc);
    }

    selectedScans.forEach(flist::setSelectedScans);
    return flist;
  }

  public List<RowBinding> getRowBindings() {
    return rowBindings;
  }

  @Nullable
  public MemoryMapStorage getMemoryMapStorage() {
    return memoryMapStorage;
  }

  public void setCorrelationMap(R2RCorrMap correlationMap) {
    this.correlationMap = correlationMap;
  }

  public R2RCorrMap getCorrelationMap() {
    return correlationMap;
  }
}<|MERGE_RESOLUTION|>--- conflicted
+++ resolved
@@ -75,13 +75,6 @@
     this(name, storage, List.of(dataFiles));
   }
 
-<<<<<<< HEAD
-=======
-  /*public ModularFeatureList(String name, @Nonnull List<RawDataFile> dataFiles) {
-    this(name,null, dataFiles);
-  }*/
-
->>>>>>> 617299a2
   public ModularFeatureList(String name, @Nullable MemoryMapStorage storage,
       @Nonnull List<RawDataFile> dataFiles) {
     this.name = name;
@@ -554,21 +547,6 @@
    * @return
    */
   public ModularFeatureList createCopy(String title, @Nullable MemoryMapStorage storage) {
-<<<<<<< HEAD
-    return createCopy(title, storage, this.getRawDataFiles());
-  }
-  /**
-   * create copy of all feature list rows and features
-   *
-   * @param title
-   * @return
-   */
-  public ModularFeatureList createCopy(String title, @Nullable MemoryMapStorage storage, List<RawDataFile> dataFiles) {
-    ModularFeatureList flist = new ModularFeatureList(title, storage, dataFiles);
-
-    // key is original row and value is copied row
-    Map<FeatureListRow, ModularFeatureListRow> mapCopied = new HashMap<>();
-=======
     return createCopy(title, storage, getRawDataFiles());
   }
 
@@ -583,7 +561,9 @@
   public ModularFeatureList createCopy(String title, @Nullable MemoryMapStorage storage,
       List<RawDataFile> dataFiles) {
     ModularFeatureList flist = new ModularFeatureList(title, storage, dataFiles);
->>>>>>> 617299a2
+
+    // key is original row and value is copied row
+    Map<FeatureListRow, ModularFeatureListRow> mapCopied = new HashMap<>();
     // copy all rows and features
     for(FeatureListRow row : this.getRows()) {
       ModularFeatureListRow copyRow = new ModularFeatureListRow(flist, (ModularFeatureListRow) row, true);
