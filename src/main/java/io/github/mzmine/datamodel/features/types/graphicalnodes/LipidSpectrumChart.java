/*
 * Copyright (c) 2004-2023 The MZmine Development Team
 *
 * Permission is hereby granted, free of charge, to any person
 * obtaining a copy of this software and associated documentation
 * files (the "Software"), to deal in the Software without
 * restriction, including without limitation the rights to use,
 * copy, modify, merge, publish, distribute, sublicense, and/or sell
 * copies of the Software, and to permit persons to whom the
 * Software is furnished to do so, subject to the following
 * conditions:
 *
 * The above copyright notice and this permission notice shall be
 * included in all copies or substantial portions of the Software.
 *
 * THE SOFTWARE IS PROVIDED "AS IS", WITHOUT WARRANTY OF ANY KIND,
 * EXPRESS OR IMPLIED, INCLUDING BUT NOT LIMITED TO THE WARRANTIES
 * OF MERCHANTABILITY, FITNESS FOR A PARTICULAR PURPOSE AND
 * NONINFRINGEMENT. IN NO EVENT SHALL THE AUTHORS OR COPYRIGHT
 * HOLDERS BE LIABLE FOR ANY CLAIM, DAMAGES OR OTHER LIABILITY,
 * WHETHER IN AN ACTION OF CONTRACT, TORT OR OTHERWISE, ARISING
 * FROM, OUT OF OR IN CONNECTION WITH THE SOFTWARE OR THE USE OR
 * OTHER DEALINGS IN THE SOFTWARE.
 */

package io.github.mzmine.datamodel.features.types.graphicalnodes;

import com.google.common.util.concurrent.AtomicDouble;
import io.github.mzmine.datamodel.DataPoint;
import io.github.mzmine.datamodel.Scan;
import io.github.mzmine.datamodel.features.ModularFeatureListRow;
import io.github.mzmine.datamodel.features.types.modifiers.GraphicalColumType;
import io.github.mzmine.gui.chartbasics.simplechart.datasets.ColoredXYDataset;
import io.github.mzmine.gui.chartbasics.simplechart.datasets.RunOption;
import io.github.mzmine.gui.chartbasics.simplechart.providers.PlotXYDataProvider;
import io.github.mzmine.gui.chartbasics.simplechart.providers.impl.spectra.LipidSpectrumProvider;
import io.github.mzmine.main.MZmineCore;
import io.github.mzmine.modules.dataprocessing.id_lipididentification.common.lipididentificationtools.matchedlipidannotations.MatchedLipid;
import io.github.mzmine.modules.dataprocessing.id_lipididentification.common.lipids.LipidFragment;
import io.github.mzmine.modules.visualization.spectra.matchedlipid.MatchedLipidLabelGenerator;
import io.github.mzmine.modules.visualization.spectra.simplespectra.SpectraPlot;
import java.util.ArrayList;
import java.util.List;
import javafx.scene.layout.StackPane;
import org.jetbrains.annotations.NotNull;
import org.jetbrains.annotations.Nullable;

public class LipidSpectrumChart extends StackPane {

  private SpectraPlot spectraPlot;

  public LipidSpectrumChart(@Nullable MatchedLipid match, AtomicDouble progress,
      RunOption runOption) {
    if (match == null || match.getMatchedFragments() == null || match.getMatchedFragments()
        .isEmpty()) {
      return;
    }

    spectraPlot = new SpectraPlot();
    spectraPlot.setPrefHeight(GraphicalColumType.DEFAULT_IMAGE_CELL_HEIGHT);
<<<<<<< HEAD
    List<MatchedLipid> matchedLipids = row.get(LipidMatchListType.class);
    if (matchedLipids != null && !matchedLipids.isEmpty()) {
      MatchedLipid match = matchedLipids.get(0);
      if (match.getMatchedFragments() != null && !match.getMatchedFragments().isEmpty()) {
        List<LipidFragment> matchedFragments = new ArrayList<>(match.getMatchedFragments());
        Scan matchedMsMsScan =
            matchedFragments.stream().map(LipidFragment::getMsMsScan).findFirst().orElse(null);
        if (matchedMsMsScan != null) {
          PlotXYDataProvider spectrumProvider = new LipidSpectrumProvider(matchedFragments,
              matchedMsMsScan, "MS/MS Spectrum",
              MZmineCore.getConfiguration().getDefaultColorPalette().getNegativeColorAWT());
          ColoredXYDataset spectrumDataSet = new ColoredXYDataset(spectrumProvider);
          spectraPlot.addDataSet(spectrumDataSet,
              MZmineCore.getConfiguration().getDefaultColorPalette().getNegativeColorAWT(), true,
              null, true);
        }

        List<DataPoint> fragmentScanDps = matchedFragments.stream().map(LipidFragment::getDataPoint)
            .toList();
        if (!fragmentScanDps.isEmpty()) {
          PlotXYDataProvider fragmentDataProvider = new LipidSpectrumProvider(matchedFragments,
              fragmentScanDps.stream().mapToDouble(DataPoint::getMZ).toArray(),
              fragmentScanDps.stream().mapToDouble(DataPoint::getIntensity).toArray(),
              "Matched Signals",
              MZmineCore.getConfiguration().getDefaultColorPalette().getPositiveColorAWT());
          ColoredXYDataset fragmentDataSet = new ColoredXYDataset(fragmentDataProvider);
          MatchedLipidLabelGenerator matchedLipidLabelGenerator = new MatchedLipidLabelGenerator(
              spectraPlot, matchedFragments);
          spectraPlot.getXYPlot().getRenderer().setDefaultItemLabelsVisible(true);
          spectraPlot.getXYPlot().getRenderer()
              .setSeriesItemLabelGenerator(1, matchedLipidLabelGenerator);
          spectraPlot.addDataSet(fragmentDataSet,
              MZmineCore.getConfiguration().getDefaultColorPalette().getPositiveColorAWT(), true,
              matchedLipidLabelGenerator, true);
        }
      }
      MZmineCore.runLater(() -> {
        getChildren().add(spectraPlot);
      });
=======

    List<LipidFragment> matchedFragments = new ArrayList<>(match.getMatchedFragments());
    Scan matchedMsMsScan = matchedFragments.stream().map(LipidFragment::getMsMsScan).findFirst()
        .orElse(null);
    if (matchedMsMsScan != null) {
      PlotXYDataProvider spectrumProvider = new LipidSpectrumProvider(null, matchedMsMsScan,
          "MS/MS Spectrum",
          MZmineCore.getConfiguration().getDefaultColorPalette().getNegativeColorAWT());
      ColoredXYDataset spectrumDataSet = new ColoredXYDataset(spectrumProvider, runOption);
      spectraPlot.addDataSet(spectrumDataSet,
          MZmineCore.getConfiguration().getDefaultColorPalette().getNegativeColorAWT(), true, null,
          true);
    }

    List<DataPoint> fragmentScanDps = matchedFragments.stream().map(LipidFragment::getDataPoint)
        .collect(Collectors.toList());
    if (!fragmentScanDps.isEmpty()) {
      PlotXYDataProvider fragmentDataProvider = new LipidSpectrumProvider(matchedFragments,
          fragmentScanDps.stream().mapToDouble(DataPoint::getMZ).toArray(),
          fragmentScanDps.stream().mapToDouble(DataPoint::getIntensity).toArray(),
          "Matched Signals",
          MZmineCore.getConfiguration().getDefaultColorPalette().getPositiveColorAWT());
      ColoredXYDataset fragmentDataSet = new ColoredXYDataset(fragmentDataProvider, runOption);
      MatchedLipidLabelGenerator matchedLipidLabelGenerator = new MatchedLipidLabelGenerator(
          spectraPlot, matchedFragments);
      spectraPlot.getXYPlot().getRenderer().setDefaultItemLabelsVisible(true);
      spectraPlot.getXYPlot().getRenderer()
          .setSeriesItemLabelGenerator(1, matchedLipidLabelGenerator);
      spectraPlot.addDataSet(fragmentDataSet,
          MZmineCore.getConfiguration().getDefaultColorPalette().getPositiveColorAWT(), true,
          matchedLipidLabelGenerator, true);
>>>>>>> aa74efa8
    }

    MZmineCore.runLater(() -> {
      getChildren().add(spectraPlot);
    });
  }

  public LipidSpectrumChart(@NotNull ModularFeatureListRow row, AtomicDouble progress) {
    this(row.getLipidMatches().isEmpty() ? null : row.getLipidMatches().get(0), progress,
        RunOption.NEW_THREAD);
  }

  public SpectraPlot getSpectraPlot() {
    return spectraPlot;
  }
}<|MERGE_RESOLUTION|>--- conflicted
+++ resolved
@@ -1,5 +1,5 @@
 /*
- * Copyright (c) 2004-2023 The MZmine Development Team
+ * Copyright (c) 2004-2022 The MZmine Development Team
  *
  * Permission is hereby granted, free of charge, to any person
  * obtaining a copy of this software and associated documentation
@@ -32,15 +32,17 @@
 import io.github.mzmine.datamodel.features.types.modifiers.GraphicalColumType;
 import io.github.mzmine.gui.chartbasics.simplechart.datasets.ColoredXYDataset;
 import io.github.mzmine.gui.chartbasics.simplechart.datasets.RunOption;
+import io.github.mzmine.gui.chartbasics.simplechart.datasets.RunOption;
 import io.github.mzmine.gui.chartbasics.simplechart.providers.PlotXYDataProvider;
 import io.github.mzmine.gui.chartbasics.simplechart.providers.impl.spectra.LipidSpectrumProvider;
 import io.github.mzmine.main.MZmineCore;
-import io.github.mzmine.modules.dataprocessing.id_lipididentification.common.lipididentificationtools.matchedlipidannotations.MatchedLipid;
-import io.github.mzmine.modules.dataprocessing.id_lipididentification.common.lipids.LipidFragment;
+import io.github.mzmine.modules.dataprocessing.id_lipididentification.lipids.LipidFragment;
+import io.github.mzmine.modules.dataprocessing.id_lipididentification.lipidutils.MatchedLipid;
 import io.github.mzmine.modules.visualization.spectra.matchedlipid.MatchedLipidLabelGenerator;
 import io.github.mzmine.modules.visualization.spectra.simplespectra.SpectraPlot;
 import java.util.ArrayList;
 import java.util.List;
+import java.util.stream.Collectors;
 import javafx.scene.layout.StackPane;
 import org.jetbrains.annotations.NotNull;
 import org.jetbrains.annotations.Nullable;
@@ -56,49 +58,8 @@
       return;
     }
 
-    spectraPlot = new SpectraPlot();
+    SpectraPlot spectraPlot = new SpectraPlot();
     spectraPlot.setPrefHeight(GraphicalColumType.DEFAULT_IMAGE_CELL_HEIGHT);
-<<<<<<< HEAD
-    List<MatchedLipid> matchedLipids = row.get(LipidMatchListType.class);
-    if (matchedLipids != null && !matchedLipids.isEmpty()) {
-      MatchedLipid match = matchedLipids.get(0);
-      if (match.getMatchedFragments() != null && !match.getMatchedFragments().isEmpty()) {
-        List<LipidFragment> matchedFragments = new ArrayList<>(match.getMatchedFragments());
-        Scan matchedMsMsScan =
-            matchedFragments.stream().map(LipidFragment::getMsMsScan).findFirst().orElse(null);
-        if (matchedMsMsScan != null) {
-          PlotXYDataProvider spectrumProvider = new LipidSpectrumProvider(matchedFragments,
-              matchedMsMsScan, "MS/MS Spectrum",
-              MZmineCore.getConfiguration().getDefaultColorPalette().getNegativeColorAWT());
-          ColoredXYDataset spectrumDataSet = new ColoredXYDataset(spectrumProvider);
-          spectraPlot.addDataSet(spectrumDataSet,
-              MZmineCore.getConfiguration().getDefaultColorPalette().getNegativeColorAWT(), true,
-              null, true);
-        }
-
-        List<DataPoint> fragmentScanDps = matchedFragments.stream().map(LipidFragment::getDataPoint)
-            .toList();
-        if (!fragmentScanDps.isEmpty()) {
-          PlotXYDataProvider fragmentDataProvider = new LipidSpectrumProvider(matchedFragments,
-              fragmentScanDps.stream().mapToDouble(DataPoint::getMZ).toArray(),
-              fragmentScanDps.stream().mapToDouble(DataPoint::getIntensity).toArray(),
-              "Matched Signals",
-              MZmineCore.getConfiguration().getDefaultColorPalette().getPositiveColorAWT());
-          ColoredXYDataset fragmentDataSet = new ColoredXYDataset(fragmentDataProvider);
-          MatchedLipidLabelGenerator matchedLipidLabelGenerator = new MatchedLipidLabelGenerator(
-              spectraPlot, matchedFragments);
-          spectraPlot.getXYPlot().getRenderer().setDefaultItemLabelsVisible(true);
-          spectraPlot.getXYPlot().getRenderer()
-              .setSeriesItemLabelGenerator(1, matchedLipidLabelGenerator);
-          spectraPlot.addDataSet(fragmentDataSet,
-              MZmineCore.getConfiguration().getDefaultColorPalette().getPositiveColorAWT(), true,
-              matchedLipidLabelGenerator, true);
-        }
-      }
-      MZmineCore.runLater(() -> {
-        getChildren().add(spectraPlot);
-      });
-=======
 
     List<LipidFragment> matchedFragments = new ArrayList<>(match.getMatchedFragments());
     Scan matchedMsMsScan = matchedFragments.stream().map(LipidFragment::getMsMsScan).findFirst()
@@ -130,7 +91,6 @@
       spectraPlot.addDataSet(fragmentDataSet,
           MZmineCore.getConfiguration().getDefaultColorPalette().getPositiveColorAWT(), true,
           matchedLipidLabelGenerator, true);
->>>>>>> aa74efa8
     }
 
     MZmineCore.runLater(() -> {
