/*
 * Copyright (c) 2004-2022 The MZmine Development Team
<<<<<<< HEAD
 * Permission is hereby granted, free of charge, to any person
 * obtaining a copy of this software and associated documentation
 * files (the "Software"), to deal in the Software without
 * restriction, including without limitation the rights to use,
 * copy, modify, merge, publish, distribute, sublicense, and/or sell
 * copies of the Software, and to permit persons to whom the
 * Software is furnished to do so, subject to the following
 * conditions:
 *
 * The above copyright notice and this permission notice shall be
 * included in all copies or substantial portions of the Software.
 *
=======
 *
 * Permission is hereby granted, free of charge, to any person
 * obtaining a copy of this software and associated documentation
 * files (the "Software"), to deal in the Software without
 * restriction, including without limitation the rights to use,
 * copy, modify, merge, publish, distribute, sublicense, and/or sell
 * copies of the Software, and to permit persons to whom the
 * Software is furnished to do so, subject to the following
 * conditions:
 *
 * The above copyright notice and this permission notice shall be
 * included in all copies or substantial portions of the Software.
 *
>>>>>>> 64891b30
 * THE SOFTWARE IS PROVIDED "AS IS", WITHOUT WARRANTY OF ANY KIND,
 * EXPRESS OR IMPLIED, INCLUDING BUT NOT LIMITED TO THE WARRANTIES
 * OF MERCHANTABILITY, FITNESS FOR A PARTICULAR PURPOSE AND
 * NONINFRINGEMENT. IN NO EVENT SHALL THE AUTHORS OR COPYRIGHT
 * HOLDERS BE LIABLE FOR ANY CLAIM, DAMAGES OR OTHER LIABILITY,
 * WHETHER IN AN ACTION OF CONTRACT, TORT OR OTHERWISE, ARISING
 * FROM, OUT OF OR IN CONNECTION WITH THE SOFTWARE OR THE USE OR
 * OTHER DEALINGS IN THE SOFTWARE.
 */

package io.github.mzmine.datamodel.featuredata;

import com.google.common.collect.Range;
import io.github.mzmine.datamodel.RawDataFile;
import io.github.mzmine.datamodel.Scan;
import io.github.mzmine.datamodel.data_access.EfficientDataAccess;
import io.github.mzmine.datamodel.data_access.EfficientDataAccess.ScanDataType;
import io.github.mzmine.datamodel.data_access.ScanDataAccess;
import io.github.mzmine.datamodel.featuredata.impl.SimpleIonTimeSeries;
import io.github.mzmine.parameters.parametertypes.selectors.ScanSelection;
import io.github.mzmine.util.DataPointUtils;
import io.github.mzmine.util.MathUtils;
import io.github.mzmine.util.MemoryMapStorage;
import io.github.mzmine.util.RangeUtils;
import it.unimi.dsi.fastutil.doubles.DoubleArrayList;
import java.util.ArrayList;
import java.util.Arrays;
import java.util.List;
import org.jetbrains.annotations.NotNull;
import org.jetbrains.annotations.Nullable;

public class IonTimeSeriesUtils {

  private IonTimeSeriesUtils() {

  }

  /**
   * Remaps the values of the given series onto another set of scans to gain access to all RT
   * values, for example if the whole chromatogram including 0 intensities is required. This should
   * only be used for preview purposes, since buffers created by this method are not reused. If a
   * set of features is processed, a
   * {@link io.github.mzmine.datamodel.data_access.FeatureDataAccess} should be used. If access to
   * all intensity and rt values including zero intensities is required in array form,
   * {@link this#remapRtAxis(IonTimeSeries, List, double[], double[], double[])} can be used
   * instead.
   * <p></p>
   * Note that the use of this method removes the mobility dimension of a
   * {@link IonMobilogramTimeSeries}.
   *
   * @param series   The series.
   * @param newScans The scans. Have to contain all scans in the series.
   * @return A {@link SimpleIonTimeSeries} with the new rt values.
   * @throws IllegalStateException If newScans did not contain all scans in the series.
   */
  public static IonTimeSeries<Scan> remapRtAxis(@NotNull final IonTimeSeries<? extends Scan> series,
      @NotNull final List<? extends Scan> newScans) {
    final double[] newIntensities = new double[newScans.size()];
    final double[] newMzs = new double[newScans.size()];
    final double[] newRts = new double[newScans.size()];

    remapRtAxis(series, newScans, newRts, newIntensities, newMzs);

    return new SimpleIonTimeSeries(null, newMzs, newIntensities, (List<Scan>) newScans);
  }

  /**
   * Remaps the intensity, m/z and rt values of a feature onto a new set of scans, for example if
   * the whole chromatogram including 0 intensities is required. This method can be used in case
   * access to all rt and intensity values is required in array form. (e.g. for resolving or
   * smoothing).
   *
   * @param series             The series.
   * @param newScans           The new set of scans. Must contain all scans in the series.
   * @param outRtBuffer        A buffer to write the new rt values to. May not be null.
   * @param outIntensityBuffer A buffer to write the new intensity values to. May not be null.
   * @param outMzBuffer        A buffer to write m/z values to. May be null. A weighted average of
   *                           all existing m/z values will be used as a placeholder where intensity
   *                           == 0.
   * @throws IllegalStateException If newScans did not contain all scans in the series.
   */
  public static void remapRtAxis(@NotNull final IonTimeSeries<? extends Scan> series,
      @NotNull final List<? extends Scan> newScans, @NotNull final double[] outRtBuffer,
      @NotNull final double[] outIntensityBuffer, @Nullable final double[] outMzBuffer) {

    assert outIntensityBuffer.length == outRtBuffer.length;
    assert newScans.size() == outIntensityBuffer.length;
    assert outMzBuffer == null || outMzBuffer.length == outIntensityBuffer.length;
    assert series.getNumberOfValues() <= newScans.size();

    if (outMzBuffer != null) {
      final double avgMz = MathUtils.calcAvg(
          DataPointUtils.getDoubleBufferAsArray(series.getMZValueBuffer()));
      Arrays.fill(outMzBuffer, avgMz);
    }

    int seriesIndex = 0;

    for (int i = 0; i < newScans.size() && seriesIndex < series.getNumberOfValues(); i++) {
      outRtBuffer[i] = newScans.get(i).getRetentionTime();

      if (series.getSpectrum(seriesIndex).equals(newScans.get(i))) {
        outIntensityBuffer[i] = series.getIntensity(seriesIndex);
        if (outMzBuffer != null) {
          outMzBuffer[i] = series.getMZ(seriesIndex);
        }
        seriesIndex++;
      } else {
        outIntensityBuffer[i] = 0d;
      }
    }

    if (seriesIndex < series.getNumberOfValues()) {
      throw new IllegalStateException(
          "Incomplete rt remap. newScans did not contain all scans in the series.");
    }
  }

  public static <S extends Scan, T extends IonTimeSeries<S>> T normalizeToAvgTic(T series,
      List<S> allSelectedScans, @Nullable final MemoryMapStorage storage) {
    final List<? extends Scan> scans = series.getSpectra();
    final double[] intensities = new double[scans.size()];
    final double[] mzs = new double[scans.size()];

    final double avgTic = allSelectedScans.stream().mapToDouble(Scan::getTIC).average()
        .orElseThrow(() -> new IllegalStateException("Cannot determine average TIC"));

    for (int i = 0; i < series.getNumberOfValues(); i++) {
      intensities[i] = series.getIntensity(i) / scans.get(i).getTIC() * avgTic;
    }

    series.getMzValues(mzs);

    return (T) series.copyAndReplace(storage, mzs, intensities);
  }

  /**
   * Extracts an extracted ion chromatogram from the given raw file. The peak closest to the center
   * of the given mz range will be used for every scan.
   * <p></p>
   * <b>Note</b>  that a new {@link ScanDataAccess} will be created on every call. If multiple
   * chromatograms are to be created, use
   * {@link IonTimeSeriesUtils#extractIonTimeSeries(ScanDataAccess, Range, Range, MemoryMapStorage)}
   * instead.
   *
   * @return A chromatogram across the whole RT range of the scan selection.
   */
  public static IonTimeSeries<Scan> extractIonTimeSeries(@NotNull RawDataFile file,
      @NotNull ScanSelection selection, @NotNull Range<Double> mzRange,
      @Nullable MemoryMapStorage storage) {
    final ScanDataAccess access = EfficientDataAccess.of(file, ScanDataType.CENTROID, selection);
    return extractIonTimeSeries(access, mzRange, null, storage);
  }

  /**
   * @see IonTimeSeriesUtils#extractIonTimeSeries(ScanDataAccess, Range, Range, MemoryMapStorage)
   */
  public static IonTimeSeries<Scan> extractIonTimeSeries(@NotNull RawDataFile file,
      @NotNull List<Scan> scans, @NotNull Range<Double> mzRange, @Nullable Range<Float> rtRange,
      @Nullable MemoryMapStorage storage) {
    final ScanDataAccess access = EfficientDataAccess.of(file, ScanDataType.CENTROID, scans);
    return extractIonTimeSeries(access, mzRange, rtRange, storage);
  }

  /**
   * Extracts an extracted ion chromatogram from the given raw file. The peak closest to the center
   * of the given mz range will be used for every scan in the given rtRange.
   *
   * @param access  THe scan data access.
   * @param mzRange The range of the m/z window. the m/z closest to the center will be used.
   * @param rtRange if null, all scans in the data access will be used.
   * @param storage The memory map storage.
   * @return A chromatogram.
   */
  public static IonTimeSeries<Scan> extractIonTimeSeries(@NotNull ScanDataAccess access,
      @NotNull Range<Double> mzRange, @Nullable Range<Float> rtRange,
      @Nullable MemoryMapStorage storage) {

    final DoubleArrayList mzs = new DoubleArrayList();
    final DoubleArrayList intensities = new DoubleArrayList();
    final List<Scan> scans = new ArrayList<>();

    access.reset();
    final double centerMz = RangeUtils.rangeCenter(mzRange);

    int i = 0;

    while (access.hasNextScan()) {
      final Scan scan = access.nextScan();

      if (rtRange != null && !rtRange.contains(scan.getRetentionTime())) {
        continue;
      }

      final int closestPeakIndex = access.binarySearch(centerMz, true);
      final double mz = access.getMzValue(closestPeakIndex);

      if (mzRange.contains(mz)) {
        scans.add(scan);
        mzs.add(mz);
        intensities.add(access.getIntensityValue(closestPeakIndex));
      } else {
        mzs.add(0);
        intensities.add(0);
        scans.add(scan);
      }

      i++;
    }

    return new SimpleIonTimeSeries(storage, mzs.toDoubleArray(), intensities.toDoubleArray(),
        scans);
  }


}<|MERGE_RESOLUTION|>--- conflicted
+++ resolved
@@ -1,19 +1,5 @@
 /*
  * Copyright (c) 2004-2022 The MZmine Development Team
-<<<<<<< HEAD
- * Permission is hereby granted, free of charge, to any person
- * obtaining a copy of this software and associated documentation
- * files (the "Software"), to deal in the Software without
- * restriction, including without limitation the rights to use,
- * copy, modify, merge, publish, distribute, sublicense, and/or sell
- * copies of the Software, and to permit persons to whom the
- * Software is furnished to do so, subject to the following
- * conditions:
- *
- * The above copyright notice and this permission notice shall be
- * included in all copies or substantial portions of the Software.
- *
-=======
  *
  * Permission is hereby granted, free of charge, to any person
  * obtaining a copy of this software and associated documentation
@@ -27,7 +13,6 @@
  * The above copyright notice and this permission notice shall be
  * included in all copies or substantial portions of the Software.
  *
->>>>>>> 64891b30
  * THE SOFTWARE IS PROVIDED "AS IS", WITHOUT WARRANTY OF ANY KIND,
  * EXPRESS OR IMPLIED, INCLUDING BUT NOT LIMITED TO THE WARRANTIES
  * OF MERCHANTABILITY, FITNESS FOR A PARTICULAR PURPOSE AND
