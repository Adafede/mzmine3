--- conflicted
+++ resolved
@@ -20,13 +20,9 @@
 
 import com.google.common.collect.ImmutableList;
 import com.google.common.collect.Range;
-<<<<<<< HEAD
 import io.github.mzmine.modules.dataprocessing.featdet_mobilogrambuilder.Mobilogram;
 import java.util.Collection;
 import java.util.List;
-=======
-import java.util.Collection;
->>>>>>> 67b02440
 import java.util.Map;
 import java.util.Set;
 import javax.annotation.Nonnull;
@@ -34,14 +30,11 @@
 
 /**
  * A frame is a collection of mobility resolved spectra at one point in time.
- *
- * @author https://github.com/SteffenHeu
  */
 public interface Frame extends Scan {
 
   /**
    * Equivalent to {@link Scan#getScanNumber()}.
-   *
    * @return the scan number
    */
   @Deprecated
@@ -55,6 +48,7 @@
   public MobilityType getMobilityType();
 
   /**
+   *
    * @return Unsorted set of sub spectrum numbers.
    */
   public Set<Integer> getMobilityScanNumbers();
@@ -84,13 +78,6 @@
   @Nullable
   public Map<Integer, Double> getMobilities();
 
-<<<<<<< HEAD
-  public ImmutableList<Mobilogram> getMobilograms();
-
-  public int addMobilogram(Mobilogram mobilogram);
-
-  public void clearMobilograms();
-=======
   /**
    * @return Set of ImsMsMsInfos for this frame. Empty set if this is not an MS/MS frame or no
    * precursors were fragmented or assigned.
@@ -120,5 +107,10 @@
   default int getPrecursorCharge() {
     return 0;
   }
->>>>>>> 67b02440
+
+  public ImmutableList<Mobilogram> getMobilograms();
+
+  public int addMobilogram(Mobilogram mobilogram);
+
+  public void clearMobilograms();
 }